--- conflicted
+++ resolved
@@ -1,280 +1,3 @@
-<<<<<<< HEAD
-# -*- coding: utf-8 -*-
-
-"""
-The MIT License (MIT)
-
-Copyright (c) 2017-2019 TwitchIO
-
-Permission is hereby granted, free of charge, to any person obtaining a
-copy of this software and associated documentation files (the "Software"),
-to deal in the Software without restriction, including without limitation
-the rights to use, copy, modify, merge, publish, distribute, sublicense,
-and/or sell copies of the Software, and to permit persons to whom the
-Software is furnished to do so, subject to the following conditions:
-
-The above copyright notice and this permission notice shall be included in
-all copies or substantial portions of the Software.
-
-THE SOFTWARE IS PROVIDED "AS IS", WITHOUT WARRANTY OF ANY KIND, EXPRESS
-OR IMPLIED, INCLUDING BUT NOT LIMITED TO THE WARRANTIES OF MERCHANTABILITY,
-FITNESS FOR A PARTICULAR PURPOSE AND NONINFRINGEMENT. IN NO EVENT SHALL THE
-AUTHORS OR COPYRIGHT HOLDERS BE LIABLE FOR ANY CLAIM, DAMAGES OR OTHER
-LIABILITY, WHETHER IN AN ACTION OF CONTRACT, TORT OR OTHERWISE, ARISING
-FROM, OUT OF OR IN CONNECTION WITH THE SOFTWARE OR THE USE OR OTHER
-DEALINGS IN THE SOFTWARE.
-"""
-import aiohttp
-import asyncio
-import logging
-from typing import Union
-
-from .cooldowns import RateBucket
-from .errors import HTTPException, Unauthorized
-
-
-log = logging.getLogger(__name__)
-
-
-class HTTPSession:
-    BASE = 'https://api.twitch.tv/helix'
-    TOKEN_BASE = "https://id.twitch.tv/oauth2/token"
-
-    def __init__(self, loop, **attrs):
-        self.client_id = client_id = attrs.get('client_id', None)
-        self.client_secret = attrs.get("client_secret", None)
-        self.token = attrs.get("api_token", None)
-        self.scopes = attrs.get("scopes", [])
-
-        if not client_id:
-            log.warning('Running without client ID, HTTP endpoints will not work without authentication.')
-
-        if not self.token and not client_id:
-            log.warning("Running without client ID or bearer token, HTTP endpoints will not work without authentication.")
-
-        self._bucket = RateBucket(method='http')
-        self._session = aiohttp.ClientSession(loop=loop)
-        self._refresh_token = None
-
-    async def generate_token(self):
-        if not self.client_id or not self.client_secret:
-            raise HTTPException("Unable to generate a token, client id and/or client secret not given")
-
-        if self._refresh_token:
-            url = self.TOKEN_BASE + "?grant_type=refresh_token&refresh_token={0}&client_id={1}&client_secret={2}".format(
-                self._refresh_token, self.client_id, self.client_secret)
-
-        else:
-            url = self.TOKEN_BASE + "?client_id={0}&client_secret={1}&grant_type=client_credentials".format(self.client_id, self.client_secret)
-            if self.scopes:
-                url += "&scope=" + " ".join(self.scopes)
-
-        async with self._session.post(url) as resp:
-            if 300 < resp.status or resp.status < 200:
-                raise HTTPException("Unable to generate a token: " + await resp.text())
-
-            data = await resp.json()
-            self.token = data['access_token']
-            self._refresh_token = data.get('refresh_token', None)
-            logging.info("Invalid or no token found, generated new token: %s", self.token)
-
-    async def request(self, method, url, *, params=None, limit=None, **kwargs):
-        count = kwargs.pop('count', False)
-
-        data = []
-
-        params = params or []
-        url = f'{self.BASE}{url}'
-
-        # headers = {}
-
-        headers = kwargs.pop('headers', {})
-
-        if self.client_id is not None:
-            headers['Client-ID'] = str(self.client_id)
-
-        if self.client_secret and self.client_id and not self.token:
-            logging.info("No token passed, generating new token under client id {0} and client secret {1}")
-            await self.generate_token()
-
-        if self.token is not None:
-            headers['Authorization'] = "Bearer " + self.token
-
-        #else: we'll probably get a 401, but we can check this in the response
-
-        cursor = None
-
-        def reached_limit():
-            return limit and len(data) >= limit
-
-        def get_limit():
-            if limit is None:
-                return '100'
-
-            to_get = limit - len(data)
-            return str(to_get) if to_get < 100 else '100'
-
-        is_finished = False
-        while not is_finished:
-            # if limit is not None:
-            if cursor is not None:
-                params.append(('after', cursor))
-
-                params.append(('first', get_limit()))
-
-            body, is_text = await self._request(method, url, params=params, headers=headers, **kwargs)
-            if is_text:
-                return body
-
-            if count:
-                return body['total']
-
-            params.pop()  # remove the first param
-
-            if cursor is not None:
-                params.pop()
-
-            data += body['data']
-
-            try:
-                cursor = body['pagination'].get('cursor', None)
-            except KeyError:
-                break
-            else:
-                if not cursor:
-                    break
-
-            # is_finished = reached_limit() if limit is not None else True
-
-        return data
-
-    async def _request(self, method, url, utilize_bucket=True, **kwargs):
-        reason = None
-
-        for attempt in range(5):
-            if utilize_bucket and self._bucket.limited:
-                await self._bucket.wait_reset()
-
-            async with self._session.request(method, url, **kwargs) as resp:
-                if 500 <= resp.status <= 504:
-                    reason = resp.reason
-                    await asyncio.sleep(2 ** attempt + 1)
-                    continue
-
-                if utilize_bucket:
-                    reset = resp.headers.get('Ratelimit-Reset')
-                    remaining = resp.headers.get('Ratelimit-Remaining')
-
-                    self._bucket.update(reset=reset, remaining=remaining)
-
-                if 200 <= resp.status < 300:
-                    if resp.content_type == 'application/json':
-                        return await resp.json(), False
-
-                    return await resp.text(encoding='utf-8'), True
-
-                if resp.status == 401:
-                    if self.client_id is None:
-                        raise Unauthorized('A client ID and Bearer token is needed to use this route.')
-
-                    if "WWW-Authenticate" in resp.headers:
-                        try:
-                            await self.generate_token()
-                        except:
-                            raise Unauthorized("Your oauth token is invalid, and a new one could not be generated")
-
-                    raise Unauthorized('You\'re not authorized to use this route.')
-
-                if resp.status == 429:
-                    reason = 'Ratelimit Reached'
-
-                    if not utilize_bucket:  # non Helix APIs don't have ratelimit headers
-                        await asyncio.sleep(3 ** attempt + 1)
-                    continue
-
-                raise HTTPException(f'Failed to fulfil request ({resp.status}).', resp.reason)
-
-        raise HTTPException('Failed to reach Twitch API', reason)
-
-    @staticmethod
-    def _populate_entries(*channels: Union[str, int]):
-        names = set()
-        ids = set()
-
-        for channel in channels:
-            if isinstance(channel, str):
-                if channel.isdigit():
-                    # Handle ids in the string form
-                    ids.add(int(channel))
-                else:
-                    names.add(channel)
-            elif isinstance(channel, int):
-                ids.add(str(channel))
-
-        if len(names | ids) > 100:
-            raise HTTPException('Bad Request - Total entries must not exceed 100.')
-
-        return names, ids
-
-    async def get_users(self, *users: Union[str, int]):
-        names, ids = self._populate_entries(*users)
-        params = [('id', x) for x in ids] + [('login', x) for x in names]
-
-        return await self.request('GET', '/users', params=params)
-
-    async def get_follow(self, from_id: str, to_id: str):
-        params = [('from_id', from_id), ('to_id', to_id)]
-        return await self.request('GET', '/users/follows', params=params)
-
-    async def get_followers(self, user_id: str, *, count):
-        params = [('to_id', user_id)]
-        return await self.request('GET', '/users/follows', params=params, count=count)
-
-    async def get_following(self, user_id: str, *, count):
-        params = [('from_id', user_id)]
-        return await self.request('GET', '/users/follows', params=params, count=count)
-
-    async def get_streams(self, *, game_id=None, language=None, channels, limit=None):
-        if channels:
-            names, ids = self._populate_entries(*channels)
-            params = [('user_id', x) for x in ids] + [('user_login', x) for x in names]
-        else:
-            params = []
-
-        if game_id is not None:
-            params.append(('game_id', str(game_id)))
-
-        if language is not None:
-            params.append(('language', language))
-
-        return await self.request('GET', '/streams', params=params, limit=limit)
-
-    async def get_games(self, *games: Union[str, int]):
-        names, ids = self._populate_entries(*games)
-        params = [('id', x) for x in ids] + [('name', x) for x in names]
-
-        return await self.request('GET', '/games', params=params)
-
-    async def get_top_games(self, limit=None):
-        return await self.request('GET', '/games/top', limit=limit)
-
-    async def modify_webhook_subscription(self, *, callback, mode, topic, lease_seconds, secret=None):
-        data = {
-            'hub.callback': callback,
-            'hub.mode': mode,
-            'hub.topic': topic,
-            'hub.lease_seconds': lease_seconds
-        }
-
-        if secret is not None:
-            data['secret'] = secret
-
-        return await self.request('POST', '/webhooks/hub', json=data)
-
-    async def create_clip(self, token: str, broadcaster_id: int):
-        params = [('broadcaster_id', str(broadcaster_id))]
-        return await self.request('POST', '/clips', params=params, headers={'Authorization': f'Bearer {token}'})
-=======
 # -*- coding: utf-8 -*-
 
 """
@@ -692,5 +415,4 @@
         params = [("id", custom_reward_id), ("broadcaster_id", str(broadcaster_id)), ("reward_id", reward_id)]
         status = "FULFILLED" if status else "CANCELLED"
         return await self.request("PATCH", "/channel_points/custom_rewards/redemptions", params=params,
-                                  json={"status": status}, headers={"Authorization": f"Bearer {token}"})
->>>>>>> 8464cc0f
+                                  json={"status": status}, headers={"Authorization": f"Bearer {token}"})