<<<<<<< HEAD
# -*- coding: utf-8 -*-

"""
The MIT License (MIT)

Copyright (c) 2017-2019 TwitchIO

Permission is hereby granted, free of charge, to any person obtaining a
copy of this software and associated documentation files (the "Software"),
to deal in the Software without restriction, including without limitation
the rights to use, copy, modify, merge, publish, distribute, sublicense,
and/or sell copies of the Software, and to permit persons to whom the
Software is furnished to do so, subject to the following conditions:

The above copyright notice and this permission notice shall be included in
all copies or substantial portions of the Software.

THE SOFTWARE IS PROVIDED "AS IS", WITHOUT WARRANTY OF ANY KIND, EXPRESS
OR IMPLIED, INCLUDING BUT NOT LIMITED TO THE WARRANTIES OF MERCHANTABILITY,
FITNESS FOR A PARTICULAR PURPOSE AND NONINFRINGEMENT. IN NO EVENT SHALL THE
AUTHORS OR COPYRIGHT HOLDERS BE LIABLE FOR ANY CLAIM, DAMAGES OR OTHER
LIABILITY, WHETHER IN AN ACTION OF CONTRACT, TORT OR OTHERWISE, ARISING
FROM, OUT OF OR IN CONNECTION WITH THE SOFTWARE OR THE USE OR OTHER
DEALINGS IN THE SOFTWARE.
"""

import asyncio
import async_timeout
import copy
import functools
import itertools
import json
import logging
import re
import secrets
import sys
import traceback
import websockets
from typing import Union

from .backoff import ExponentialBackoff
from .dataclasses import *
from .errors import WSConnectionFailure, AuthenticationError, ClientError


log = logging.getLogger(__name__)


class PubSubPool:

    POOL_MAX = 10

    def __init__(self, loop: asyncio.BaseEventLoop, base):
        self.loop = loop
        self.base = base
        self.connections = {}

        for x in range(1, 11):
            self.connections[x] = PubSub(loop=self.loop, pool=self, node=x)

    async def delegate(self, *topics):
        for x in self.connections.values():
            if len(x._topics) == 50:
                continue
            elif len(x._topics) + len(topics) > 50:
                continue

            if x._websocket:
                return x

            await x.connect()

            if x._websocket.open:
                return x

            raise WSConnectionFailure('Unable to delegate WebSocket. Please try again.')
        raise ClientError('Maximum PubSub connections established.')


class WebsocketConnection:

    def __init__(self, bot, *, loop: asyncio.BaseEventLoop=None, **attrs):
        self._bot = bot
        self.loop = loop or asyncio.get_event_loop()

        self._token = attrs.get('irc_token')
        self._api_token = attrs.get('api_token')
        self.client_id = attrs.get('client_id')
        self._host = 'wss://irc-ws.chat.twitch.tv:443'
        self._websocket = None
        self._last_exec = None

        self._channel_cache = {}
        self._initial_channels = attrs.get('initial_channels')

        self.nick = attrs.get('nick').lower()
        self.extra_listeners = {}

        self.modes = attrs.pop('modes', ("commands", "tags", "membership"))
        self._mod_token = 0
        self._channel_token = 0
        self._rate_status = None

        self._pending_joins = {}
        self._pending_parts = {}
        self._authentication_error = False

        self.is_ready = asyncio.Event()

        self.regex = {
            "data": re.compile(
                r"^(?:@(?P<tags>\S+)\s)?:(?P<data>\S+)(?:\s)"
                r"(?P<action>[A-Z()-]+)(?:\s#)(?P<channel>\S+)"
                r"(?:\s(?::)?(?P<content>.+))?"),
            "ping": re.compile("PING (?P<content>.+)"),
            "author": re.compile(
                "(?P<author>[a-zA-Z0-9_]+)!(?P=author)"
                "@(?P=author).tmi.twitch.tv"),
            "mode": re.compile("(?P<mode>[\+\-])o (?P<user>.+)"),
            "host": re.compile(
                "(?P<channel>[a-zA-Z0-9_]+) "
                "(?P<count>[0-9\-]+)"),
            'code': re.compile(r":tmi\.twitch\.tv\s(?P<code>[0-9]{3}).*?"),
            'badges': re.compile(r"@badges=(?P<moderator>[^;]*);"
                                 r"color=(?P<color>[^;]*);"
                                 r"display-name=(?P<name>[^;]*);"
                                 r"emote-sets=(?P<emotes>[^;]*);"
                                 r"mod=(?P<mod>[^;]*);"
                                 r"subscriber=(?P<subscriber>[^;]*);"
                                 r"user-type=(?P<type>[^\s]+)\s:tmi.twitch.tv\s(?P<action>[A-Z]*)\s"
                                 r"#(?P<channel>[a-z0-9A-Z]+)"),
            "batches": re.compile(r":(?P<author>[a-zA-Z0-9_]+)!(?P=author)@(?P=author).tmi.twitch.tv"
                                  r"\s(?P<action>[A-Z()-]+)(?:\s#)(?P<channel>\S+)"),
            "nameslist": re.compile(r"(?P<author>[a-zA-Z0-9_]+).tmi.twitch.tv\s(?P<code>\S+)\s(?P=author)"
                                 r"\s=\s#(?P<channel>\S+)\s:(?P<names>.+)")}

        self._groups = ('action', 'data', 'content', 'channel', 'author')
        self._http = attrs.get('http')

        self._pubsub_pool = PubSubPool(loop=loop, base=self)

    async def _update_limit(self):

        while True:
            if self._mod_token == len(self._channel_cache):
                self._rate_status = 1
            else:
                self._rate_status = 0

            await asyncio.sleep(60)

    async def _token_update(self, status: str):
        if '+o' in status:
            self._mod_token += 1
        else:
            if self._mod_token <= 0:
                return
            self._mod_token -= 1

        if self._mod_token == len(self._channel_cache):
            self._rate_status = 1
        else:
            self._rate_status = 0

    @property
    def is_connected(self) -> bool:
        return self._websocket is not None and self._websocket.open

    async def _connect(self):
        try:
            self._websocket = await websockets.connect(self._host, timeout=30)
        except Exception as e:
            self._last_exec = e
            log.error('Websocket connection failed | %s', e)
            return

        if self.is_connected:
            # Make sure we are 100% connected
            log.debug('Sending authentication sequence payload to Twitch.')
            self.loop.create_task(self.auth_seq())

    async def wait_until_ready(self):
        await self.is_ready.wait()

    async def send_cap(self, cap: str):
        """|coro|

        Send a CAP REQ to Twitch.

        Valid caps are: commands, tags, membership

        Parameters
        ------------
        cap: str
            The cap request you wish to send to Twitch. Must be either commands, tags or membership.
        """
        log.debug('Sending CAP REQ: %s', cap)
        await self._websocket.send(f'CAP REQ :twitch.tv/{cap}')

    async def auth_seq(self, channels: Union[list, tuple]=None):
        """|coro|

        Automated Authentication process.

        Attempts to authenticate on the Twitch servers with the provided
        nickname and IRC Token (pass).

        On successful authentication, an attempt to join the provided channels is made.

        Parameters
        ------------
        channels: Union[list, tuple]
            A list or tuple of channels to attempt joining.
        """
        if not self.is_connected:
            return

        await self._websocket.send(f'PASS {self._token}\r\n')
        await self._websocket.send(f'NICK {self.nick}\r\n')

        for cap in self.modes:
            await self._websocket.send(f'CAP REQ :twitch.tv/{cap}')

        if not channels and not self._initial_channels:
            return

        channels = channels or self._initial_channels
        await self.join_channels(*channels)

    async def send_nick(self):
        """|coro|

        Sends a NICK request to the Twitch IRC Endpoint.

        This should only be used if :func:`auth_seq` was not used.
        """
        await self._websocket.send(f"NICK {self.nick}\r\n")

    async def send_privmsg(self, channel: str, content: str):
        """|coro|

        Sends a PRIVMSG to the Twitch IRC Endpoint.

        This should only be used directly in rare circumstances where a :class:`twitchio.abcs.Messageable` is not available.

        .. warning::

            This method is not directly handled by built-in rate-limits. You risk getting rate limited by twitch,
            which has a 30 minute cooldown.
        """

        content = content.replace("\n", " ")
        channel = re.sub('[#\s]', '', channel).lower()
        await self._websocket.send(f"PRIVMSG #{channel} :{content}\r\n")

        # Create a dummy message, used as a fake echo-message...
        data = f':{self.nick}!{self.nick}@{self.nick}.tmi.twitch.tv PRIVMSG(ECHO-MESSAGE) #{channel} :{content}\r\n'
        self.loop.create_task(self.process_data(data))

    async def join_channels(self, *channels: str):
        """|coro|

        Attempt to join the provided channels.

        Parameters
        ------------
        *channels : str
            An argument list of channels to attempt joining.
        """

        await asyncio.gather(*[self._join_channel(x) for x in channels])

    async def _join_channel(self, entry):
        channel = re.sub('[#\s]', '', entry).lower()
        await self._websocket.send(f'JOIN #{channel}\r\n')

        self._pending_joins[channel] = fut = self.loop.create_future()

        try:
            await asyncio.wait_for(fut, timeout=10)
        except asyncio.TimeoutError:
            self._pending_joins.pop(channel)

            raise asyncio.TimeoutError(
                f'Request to join the "{channel}" channel has timed out. Make sure the channel exists.')

    async def part_channels(self, *channels: str):
        """|coro|

        Attempt to part the provided channels.

        Parameters
        ------------
        *channels : str
            An argument list of channels to attempt parting.
        """

        await asyncio.gather(*[self._part_channel(x) for x in channels])

    async def _part_channel(self, entry):
        channel = re.sub('[#\s]', '', entry).lower()

        if channel not in self._channel_cache:
            raise ClientError(f'Request to leave the channel "{channel}" failed.')

        await self._websocket.send(f'PART #{channel}\r\n')

        self._pending_parts[channel] = fut = self.loop.create_future()

        try:
            await asyncio.wait_for(fut, timeout=10)
        except asyncio.TimeoutError:
            raise asyncio.TimeoutError(
                f'Request to leave the channel "{channel}" has timed out.')

    async def _listen(self):
        backoff = ExponentialBackoff()

        if not self.is_connected and self._last_exec:
            raise WSConnectionFailure(f'Websocket connection failure:\n\n{self._last_exec}')

        while True:
            if self._authentication_error:
                log.error('AUTHENTICATION ERROR:: Incorrect IRC Token passed.')
                raise AuthenticationError

            try:
                data = await self._websocket.recv()
            except websockets.ConnectionClosed:
                retry = backoff.delay()
                log.info('Websocket closed: Retrying connection in %s seconds...', retry)

                await asyncio.sleep(retry)
                await self._connect()
                continue

            await self._dispatch('raw_data', data)

            _task = self.loop.create_task(self.process_data(data))
            _task.add_done_callback(functools.partial(self._task_callback, data))

    def _task_callback(self, data, task):
        exc = task.exception()

        if isinstance(exc, AuthenticationError):
            self._authentication_error = True
        elif exc:
            self.loop.create_task(self.event_error(exc, data))

    async def process_ping(self, resp: str):
        await self._websocket.send(f"PONG {resp}\r\n")

    async def process_data(self, data):
        data = data.strip()

        try:
            code = int(self.regex['code'].match(data).group('code'))
        except AttributeError:
            code = None

        if code == 376 or code == 1:
            log.info('Successfully logged onto Twitch WS | %s', self.nick)

            futures = [fut for chan, fut in self._pending_joins.items() if chan.lower() in
                       [re.sub('[#\s]', '', c).lower() for c in self._initial_channels]]

            for fut in futures:
                try:
                    fut.exception()
                except asyncio.InvalidStateError:
                    pass

                if fut.done():
                    futures.remove(fut)

            if futures:
                await asyncio.wait(futures)

            await self._dispatch('ready')
            self.is_ready.set()

        elif data == ':tmi.twitch.tv NOTICE * :Login authentication failed' or\
                data == ':tmi.twitch.tv NOTICE * :Improperly formatted auth':
            log.warning('Authentication failed | %s', self._token)
            raise AuthenticationError('Websocket Authentication Failure... Check your token and nick.')

        _groupsdict = {}

        if data.startswith("PING"):
            match = self.regex["ping"]
        else:
            match = self.regex["data"]

        result = match.match(data)

        badges = self.regex['badges'].match(data)

        if badges:
            badges = {'name': badges.group('name'), 'mod': badges.group('mod'), 'action': badges.group('action'),
                      'channel': badges.group('channel')}

        try:
            tags = result.group("tags")

            tagdict = {}
            for tag in str(tags).split(";"):
                t = tag.split("=")
                if t[1].isdecimal(): # t[1].isnumeric():
                    t[1] = int(t[1])
                tagdict[t[0]] = t[1]
            tags = tagdict
        except (AttributeError, IndexError, KeyError):
            tags = None

        for group in self._groups:
            try:
                res = result.group(group)
                _groupsdict[group] = res
            except (AttributeError, KeyError, IndexError):
                pass

        await self.process_actions(data, _groupsdict, badges, tags)

    async def process_actions(self, raw: str, groups: dict, badges: dict, tags: dict=None):
        # todo add remaining actions, docs

        # Make sure the batched JOIN and PART events get sent...
        for match in self.regex['batches'].finditer(raw):
            if match.groups()[1] == 'JOIN':
                self.loop.create_task(self.join_action(match.groups()[2], match.groups()[0], tags))
            elif match.groups()[1] == 'PART':
                self.loop.create_task(self.part_action(match.groups()[2], match.groups()[0], tags))

        # Fill the channel cache with initial viewers...
        names = self.regex['nameslist'].finditer(raw)
        for match in names:
            if match.group('code') == '353':
                for name in match.group('names').split(' '):
                    self.loop.create_task(self.join_action(match.groups()[2], name, tags))

        action = groups.pop('action', None)
        data = groups.pop('data', None)
        content = groups.pop('content', None)
        channel = groups.pop('channel', None)

        if not action and badges:
            action = badges['action']
        elif not action:
            action = 'PING'

        try:
            author = self.regex["author"].match(data).group("author")
        except Exception:
            author = None

        if channel:
            try:
                channel = self._channel_cache[channel]['channel']
            except KeyError:
                channel = Channel(name=channel, ws=self, http=self._http)

        try:
            user = User(author=author, channel=channel or None, tags=tags, ws=self._websocket)
        except (TypeError, KeyError):
            user = None

        try:
            message = Message(author=user, content=content, channel=channel, raw_data=raw, tags=tags)
        except (TypeError, KeyError):
            message = None

        if action == 'RECONNECT':
            # TODO Disconnection/Reconnection Logic.
            return

        elif action == 'JOIN':
            pass

        elif action == 'PART':
            pass

        elif action == 'PING':
            log.debug('ACTION:: PING')
            await self.process_ping(content)

        elif action == 'PRIVMSG':
            await self._dispatch('message', message)
        elif action == 'PRIVMSG(ECHO-MESSAGE)':
            message.echo = True
            message._channel = copy.copy(message.channel)
            message.channel._echo = True

            await self._dispatch('raw_data', raw)
            await self._dispatch('message', message)

        elif action == 'USERNOTICE':
            await self._dispatch('raw_usernotice', channel, tags)

            if tags['msg-id'] in ('sub', 'resub'):
                user = User(author=tags['login'], channel=channel, tags=tags, ws=self._websocket)
                notice = NoticeSubscription(channel=channel, user=user, tags=tags)

                await self._dispatch('usernotice_subscription', notice)

        elif action == 'USERSTATE':
            log.debug('ACTION:: USERSTATE')

            if not user or not user.name:
                if badges:
                    user = User(author=badges['name'],
                                channel=Channel(name=badges['channel'], ws=self, http=self._http) or None,
                                tags=tags,
                                ws=self._websocket,
                                mod=badges['mod'])
                else:
                    return

            if user._name.lower() == self.nick.lower():
                try:
                    self._channel_cache[channel.name]['bot'] = user
                except KeyError:
                    self._channel_cache[channel.name] = {'channel': channel, 'bot': user}

            await self._dispatch('userstate', user)

        elif action == 'MODE':
            log.debug('ACTION:: MODE')

            mdata = re.match(r':jtv MODE #(?P<channel>.+?[a-z0-9])\s(?P<status>[\+\-]o)\s(?P<user>.*[a-z0-9])', raw)
            mstatus = mdata.group('status')

            user = User(author=mdata.group('user'), channel=channel, tags=tags, ws=self._websocket)

            if user._name.lower() == self.nick.lower():
                await self._token_update(mstatus)
                try:
                    self._channel_cache[channel.name]['bot'] = user
                except KeyError:
                    self._channel_cache[channel.name] = {'channel': channel, 'bot': user}

            await self._dispatch('mode', channel, user, mstatus)

        elif action == 'CLEARCHAT': #新增 被ban事件
            log.debug('ACTION:: CLEARCHAT')

            user = User(author=content, channel=channel, tags=tags, ws=self._websocket)
            notice = ClearChat(channel=channel, user=user, tags=tags)

            await self._dispatch('ban', notice)

    async def join_action(self, channel: str, author: str, tags):
        log.debug('ACTION:: JOIN: %s', channel)

        if author == self.nick:
            chan_ = Channel(name=channel, ws=self, http=self._http)
            user = User(author=author, channel=chan_, tags=tags, ws=self._websocket)

            self._channel_cache[channel] = {'channel': chan_, 'bot': user}

            if self._pending_joins:
                self._pending_joins[channel].set_result(None)
                self._pending_joins.pop(channel)

            self._channel_token += 1

        cache = self._channel_cache[channel]['channel']._users

        try:
            user = cache[author.lower()]
        except KeyError:
            channel = self._channel_cache[channel]['channel']
            user = User(author=author, channel=channel, tags=tags, ws=self._websocket)

            cache[author.lower()] = user

        await self._dispatch('join', user)

    async def part_action(self, channel: str, author: str, tags):
        log.debug('ACTION:: PART: %s', channel)

        if author == self.nick:
            self._channel_cache.pop(channel)
            self._channel_token -= 1

            if self._pending_parts:
                self._pending_parts[channel].set_result(None)
                self._pending_parts.pop(channel)
        try:
            cache = self._channel_cache[channel]['channel']._users
        except KeyError:
            channel = Channel(name=channel, ws=self, http=self._http)
            user = User(author=author, channel=channel or None, tags=tags, ws=self._websocket)
        else:
            try:
                user = cache.pop(author.lower())
            except KeyError:
                channel = Channel(name=channel, ws=self, http=self._http)
                user = User(author=author, channel=channel or None, tags=tags, ws=self._websocket)

        await self._dispatch('part', user)

    async def _dispatch(self, event: str, *args, **kwargs):
        log.debug('Dispatching event: %s', event)

        func = getattr(self._bot, f'event_{event}')
        self.loop.create_task(func(*args, **kwargs))

        listeners = getattr(self._bot, 'extra_listeners', None)
        if not listeners:
            return

        extras = listeners.get(f'event_{event}', [])
        ret = await asyncio.gather(*[e(*args, **kwargs) for e in extras])

        for e in ret:
            if isinstance(e, Exception):
                self.loop.create_task(self.event_error(e))

    async def event_error(self, error: Exception, data: str=None):
        traceback.print_exception(type(error), error, error.__traceback__, file=sys.stderr)

    def teardown(self):
        if self._bot._webhook_server:
            self._bot._webhook_server.stop()

        self._websocket.close()


class PubSub:

    __slots__ = ('loop', '_pool', '_node', '_subscriptions', '_topics', '_websocket', '_timeout', '_last_result',
                 '_listener')

    def __init__(self, loop: asyncio.BaseEventLoop, pool: PubSubPool, node: int):
        self.loop = loop
        self._pool = pool
        self._node = node
        self._topics = []
        self._websocket = None
        self._timeout = asyncio.Event()

        self._last_result = None

        loop.create_task(self.handle_ping())
        self._listener = None

    @property
    def node(self) -> int:
        return self._node

    async def reconnection(self):
        backoff = ExponentialBackoff()
        self._listener.cancel()

        while True:
            retry = backoff.delay()
            log.info('PubSub Websocket closed: Retrying connection in %s seconds...', retry)

            await self.connect()

            if self._websocket is not None and self._websocket.open:
                for topic in self._topics:
                    await self.resub(topic[1], topic[0])
                return

            await asyncio.sleep(retry)

    async def connect(self):
        try:
            self._websocket = await websockets.connect('wss://pubsub-edge.twitch.tv')
        except Exception as e:
            self._last_result = e
            log.error('PubSub websocket connection failed | %s', e)

            raise WSConnectionFailure('PubSub websocket connection failed. Check logs for details.')

        log.info('PubSub %s connection successful', self.node)
        self._listener = self.loop.create_task(self.listen())

    @staticmethod
    def generate_jitter():
        # Generates a random number between around 1 and 10
        jitter = 0

        while jitter == 11 or jitter == 0:
            bites = secrets.token_bytes(2)
            number = itertools.accumulate(bites)
            jitter = int(sum(number) / 2 ** 6)

        return jitter

    async def handle_ping(self):
        while True:
            jitter = self.generate_jitter()
            await asyncio.sleep(240 + jitter)
            self._timeout.clear()

            if not self._websocket:
                continue
            if self._websocket.open:
                log.debug('PubSub %s Sending PING payload.', self.node)
                await self._websocket.send(json.dumps({"type": "PING"}))
            else:
                continue

            try:
                async with async_timeout.timeout(10):
                    await self._timeout.wait()
            except asyncio.TimeoutError:
                self.loop.create_task(self.reconnection())

    async def listen(self):
        while True:
            try:
                data = json.loads(await self._websocket.recv())
                self.loop.create_task(self._pool.base._dispatch('raw_pubsub', data))
            except websockets.ConnectionClosed:
                return self.loop.create_task(self.reconnection())

            if data['type'] == 'PONG':
                log.debug('PubSub %s received PONG payload.', self.node)
                self._timeout.set()
            elif data['type'] == 'RECONNECT':
                log.debug('PubSub %s received RECONNECT payload... Attempting reconnection', self.node)
                self.loop.create_task(self.reconnection())

            # self.loop.create_task(self._pool.base._dispatch('pubsub', data))

    async def subscribe(self, token: str, nonce: str, *topics: str):
        for t in topics:
            self._topics.append((t, token))

        payload = {"type": "LISTEN",
                   "nonce": nonce,
                   "data": {"topics": [*topics],
                            "auth_token": token}}

        await self._websocket.send(json.dumps(payload))

    async def resub(self, token: str, topic: str):
        payload = {"type": "LISTEN",
                   "data": {"topics": [topic],
                            "auth_token": token}}

        await self._websocket.send(json.dumps(payload))

=======
# -*- coding: utf-8 -*-

"""
The MIT License (MIT)

Copyright (c) 2017-2019 TwitchIO

Permission is hereby granted, free of charge, to any person obtaining a
copy of this software and associated documentation files (the "Software"),
to deal in the Software without restriction, including without limitation
the rights to use, copy, modify, merge, publish, distribute, sublicense,
and/or sell copies of the Software, and to permit persons to whom the
Software is furnished to do so, subject to the following conditions:

The above copyright notice and this permission notice shall be included in
all copies or substantial portions of the Software.

THE SOFTWARE IS PROVIDED "AS IS", WITHOUT WARRANTY OF ANY KIND, EXPRESS
OR IMPLIED, INCLUDING BUT NOT LIMITED TO THE WARRANTIES OF MERCHANTABILITY,
FITNESS FOR A PARTICULAR PURPOSE AND NONINFRINGEMENT. IN NO EVENT SHALL THE
AUTHORS OR COPYRIGHT HOLDERS BE LIABLE FOR ANY CLAIM, DAMAGES OR OTHER
LIABILITY, WHETHER IN AN ACTION OF CONTRACT, TORT OR OTHERWISE, ARISING
FROM, OUT OF OR IN CONNECTION WITH THE SOFTWARE OR THE USE OR OTHER
DEALINGS IN THE SOFTWARE.
"""

import asyncio
import async_timeout
import copy
import functools
import itertools
import json
import logging
import re
import secrets
import sys
import traceback
import websockets
from typing import Union

from .backoff import ExponentialBackoff
from .dataclasses import *
from .errors import WSConnectionFailure, AuthenticationError, ClientError


log = logging.getLogger(__name__)


class PubSubPool:

    POOL_MAX = 10

    def __init__(self, loop: asyncio.BaseEventLoop, base):
        self.loop = loop
        self.base = base
        self.connections = {}

        for x in range(1, 11):
            self.connections[x] = PubSub(loop=self.loop, pool=self, node=x)

    async def delegate(self, *topics):
        for x in self.connections.values():
            if len(x._topics) == 50:
                continue
            elif len(x._topics) + len(topics) > 50:
                continue

            if x._websocket:
                return x

            await x.connect()

            if x._websocket.open:
                return x

            raise WSConnectionFailure('Unable to delegate WebSocket. Please try again.')
        raise ClientError('Maximum PubSub connections established.')


class WebsocketConnection:

    def __init__(self, bot, *, loop: asyncio.BaseEventLoop=None, **attrs):
        self._bot = bot
        self.loop = loop or asyncio.get_event_loop()

        self._token = attrs.get('irc_token')
        self._api_token = attrs.get('api_token')
        self.client_id = attrs.get('client_id')
        self._host = 'wss://irc-ws.chat.twitch.tv:443'
        self._websocket = None
        self._last_exec = None

        self._channel_cache = {}
        self._initial_channels = attrs.get('initial_channels')

        self.nick = attrs.get('nick').lower()
        self.extra_listeners = {}

        self.modes = attrs.pop('modes', ("commands", "tags", "membership"))
        self._mod_token = 0
        self._channel_token = 0
        self._rate_status = None

        self._pending_joins = {}
        self._pending_parts = {}
        self._authentication_error = False

        self.is_ready = asyncio.Event()

        self.regex = {
            "data": re.compile(
                r"^(?:@(?P<tags>\S+)\s)?:(?P<data>\S+)(?:\s)"
                r"(?P<action>[A-Z()-]+)(?:\s#)(?P<channel>\S+)"
                r"(?:\s(?::)?(?P<content>.+))?"),
            "ping": re.compile("PING (?P<content>.+)"),
            "author": re.compile(
                "(?P<author>[a-zA-Z0-9_]+)!(?P=author)"
                "@(?P=author).tmi.twitch.tv"),
            "mode": re.compile("(?P<mode>[\+\-])o (?P<user>.+)"),
            "host": re.compile(
                "(?P<channel>[a-zA-Z0-9_]+) "
                "(?P<count>[0-9\-]+)"),
            'code': re.compile(r":tmi\.twitch\.tv\s(?P<code>[0-9]{3}).*?"),
            'badges': re.compile(r"@badges=(?P<moderator>[^;]*);"
                                 r"color=(?P<color>[^;]*);"
                                 r"display-name=(?P<name>[^;]*);"
                                 r"emote-sets=(?P<emotes>[^;]*);"
                                 r"mod=(?P<mod>[^;]*);"
                                 r"subscriber=(?P<subscriber>[^;]*);"
                                 r"user-type=(?P<type>[^\s]+)\s:tmi.twitch.tv\s(?P<action>[A-Z]*)\s"
                                 r"#(?P<channel>[a-z0-9A-Z]+)"),
            "batches": re.compile(r":(?P<author>[a-zA-Z0-9_]+)!(?P=author)@(?P=author).tmi.twitch.tv"
                                  r"\s(?P<action>[A-Z()-]+)(?:\s#)(?P<channel>\S+)"),
            "nameslist": re.compile(r"(?P<author>[a-zA-Z0-9_]+).tmi.twitch.tv\s(?P<code>\S+)\s(?P=author)"
                                 r"\s=\s#(?P<channel>\S+)\s:(?P<names>.+)")}

        self._groups = ('action', 'data', 'content', 'channel', 'author')
        self._http = attrs.get('http')

        self._pubsub_pool = PubSubPool(loop=loop, base=self)

    async def _update_limit(self):

        while True:
            if self._mod_token == len(self._channel_cache):
                self._rate_status = 1
            else:
                self._rate_status = 0

            await asyncio.sleep(60)

    async def _token_update(self, status: str):
        if '+o' in status:
            self._mod_token += 1
        else:
            if self._mod_token <= 0:
                return
            self._mod_token -= 1

        if self._mod_token == len(self._channel_cache):
            self._rate_status = 1
        else:
            self._rate_status = 0

    @property
    def is_connected(self) -> bool:
        return self._websocket is not None and self._websocket.open

    async def _connect(self):
        try:
            self._websocket = await websockets.connect(self._host, timeout=30)
        except Exception as e:
            self._last_exec = e
            log.error('Websocket connection failed | %s', e)
            return

        if self.is_connected:
            # Make sure we are 100% connected
            log.debug('Sending authentication sequence payload to Twitch.')
            self.loop.create_task(self.auth_seq())

    async def wait_until_ready(self):
        await self.is_ready.wait()

    async def send_cap(self, cap: str):
        """|coro|

        Send a CAP REQ to Twitch.

        Valid caps are: commands, tags, membership

        Parameters
        ------------
        cap: str
            The cap request you wish to send to Twitch. Must be either commands, tags or membership.
        """
        log.debug('Sending CAP REQ: %s', cap)
        await self._websocket.send(f'CAP REQ :twitch.tv/{cap}')

    async def auth_seq(self, channels: Union[list, tuple]=None):
        """|coro|

        Automated Authentication process.

        Attempts to authenticate on the Twitch servers with the provided
        nickname and IRC Token (pass).

        On successful authentication, an attempt to join the provided channels is made.

        Parameters
        ------------
        channels: Union[list, tuple]
            A list or tuple of channels to attempt joining.
        """
        if not self.is_connected:
            return

        await self._websocket.send(f'PASS {self._token}\r\n')
        await self._websocket.send(f'NICK {self.nick}\r\n')

        for cap in self.modes:
            await self._websocket.send(f'CAP REQ :twitch.tv/{cap}')

        if not channels and not self._initial_channels:
            return

        channels = channels or self._initial_channels
        await self.join_channels(*channels)

    async def send_nick(self):
        """|coro|

        Sends a NICK request to the Twitch IRC Endpoint.

        This should only be used if :func:`auth_seq` was not used.
        """
        await self._websocket.send(f"NICK {self.nick}\r\n")

    async def send_privmsg(self, channel: str, content: str):
        """|coro|

        Sends a PRIVMSG to the Twitch IRC Endpoint.

        This should only be used directly in rare circumstances where a :class:`twitchio.abcs.Messageable` is not available.

        .. warning::

            This method is not directly handled by built-in rate-limits. You risk getting rate limited by twitch,
            which has a 30 minute cooldown.
        """

        content = content.replace("\n", " ")
        channel = re.sub('[#\s]', '', channel).lower()
        await self._websocket.send(f"PRIVMSG #{channel} :{content}\r\n")

        # Create a dummy message, used as a fake echo-message...
        data = f':{self.nick}!{self.nick}@{self.nick}.tmi.twitch.tv PRIVMSG(ECHO-MESSAGE) #{channel} :{content}\r\n'
        self.loop.create_task(self.process_data(data))

    async def join_channels(self, *channels: str):
        """|coro|

        Attempt to join the provided channels.

        Parameters
        ------------
        *channels : str
            An argument list of channels to attempt joining.
        """

        await asyncio.gather(*[self._join_channel(x) for x in channels])

    async def _join_channel(self, entry):
        channel = re.sub('[#\s]', '', entry).lower()
        await self._websocket.send(f'JOIN #{channel}\r\n')

        self._pending_joins[channel] = fut = self.loop.create_future()

        try:
            await asyncio.wait_for(fut, timeout=10)
        except asyncio.TimeoutError:
            self._pending_joins.pop(channel)

            raise asyncio.TimeoutError(
                f'Request to join the "{channel}" channel has timed out. Make sure the channel exists.')

    async def part_channels(self, *channels: str):
        """|coro|

        Attempt to part the provided channels.

        Parameters
        ------------
        *channels : str
            An argument list of channels to attempt parting.
        """

        await asyncio.gather(*[self._part_channel(x) for x in channels])

    async def _part_channel(self, entry):
        channel = re.sub('[#\s]', '', entry).lower()

        if channel not in self._channel_cache:
            raise ClientError(f'Request to leave the channel "{channel}" failed.')

        await self._websocket.send(f'PART #{channel}\r\n')

        self._pending_parts[channel] = fut = self.loop.create_future()

        try:
            await asyncio.wait_for(fut, timeout=10)
        except asyncio.TimeoutError:
            raise asyncio.TimeoutError(
                f'Request to leave the channel "{channel}" has timed out.')

    async def _listen(self):
        backoff = ExponentialBackoff()

        if not self.is_connected and self._last_exec:
            raise WSConnectionFailure(f'Websocket connection failure:\n\n{self._last_exec}')

        while True:
            if self._authentication_error:
                log.error('AUTHENTICATION ERROR:: Incorrect IRC Token passed.')
                raise AuthenticationError

            try:
                data = await self._websocket.recv()
            except websockets.ConnectionClosed:
                retry = backoff.delay()
                log.info('Websocket closed: Retrying connection in %s seconds...', retry)

                await asyncio.sleep(retry)
                await self._connect()
                continue

            await self._dispatch('raw_data', data)

            _task = self.loop.create_task(self.process_data(data))
            _task.add_done_callback(functools.partial(self._task_callback, data))

    def _task_callback(self, data, task):
        exc = task.exception()

        if isinstance(exc, AuthenticationError):
            self._authentication_error = True
        elif exc:
            self.loop.create_task(self.event_error(exc, data))

    async def process_ping(self, resp: str):
        await self._websocket.send(f"PONG {resp}\r\n")

    async def process_data(self, data):
        data = data.strip()

        try:
            code = int(self.regex['code'].match(data).group('code'))
        except AttributeError:
            code = None

        if code == 376 or code == 1:
            log.info('Successfully logged onto Twitch WS | %s', self.nick)

            futures = [fut for chan, fut in self._pending_joins.items() if chan.lower() in
                       [re.sub('[#\s]', '', c).lower() for c in self._initial_channels]]

            for fut in futures:
                try:
                    fut.exception()
                except asyncio.InvalidStateError:
                    pass

                if fut.done():
                    futures.remove(fut)

            if futures:
                await asyncio.wait(futures)

            await self._dispatch('ready')
            self.is_ready.set()

        elif data == ':tmi.twitch.tv NOTICE * :Login authentication failed' or\
                data == ':tmi.twitch.tv NOTICE * :Improperly formatted auth':
            log.warning('Authentication failed | %s', self._token)
            raise AuthenticationError('Websocket Authentication Failure... Check your token and nick.')

        _groupsdict = {}

        if data.startswith("PING"):
            match = self.regex["ping"]
        else:
            match = self.regex["data"]

        result = match.match(data)

        badges = self.regex['badges'].match(data)

        if badges:
            badges = {'name': badges.group('name'), 'mod': badges.group('mod'), 'action': badges.group('action'),
                      'channel': badges.group('channel')}

        try:
            tags = result.group("tags")

            tagdict = {}
            for tag in str(tags).split(";"):
                t = tag.split("=")
                if t[1].isnumeric():
                    t[1] = int(t[1])
                tagdict[t[0]] = t[1]
            tags = tagdict
        except (AttributeError, IndexError, KeyError):
            tags = None

        for group in self._groups:
            try:
                res = result.group(group)
                _groupsdict[group] = res
            except (AttributeError, KeyError, IndexError):
                pass

        await self.process_actions(data, _groupsdict, badges, tags)

    async def process_actions(self, raw: str, groups: dict, badges: dict, tags: dict=None):
        # todo add remaining actions, docs

        # Make sure the batched JOIN and PART events get sent...
        for match in self.regex['batches'].finditer(raw):
            if match.groups()[1] == 'JOIN':
                self.loop.create_task(self.join_action(match.groups()[2], match.groups()[0], tags))
            elif match.groups()[1] == 'PART':
                self.loop.create_task(self.part_action(match.groups()[2], match.groups()[0], tags))

        # Fill the channel cache with initial viewers...
        names = self.regex['nameslist'].finditer(raw)
        for match in names:
            if match.group('code') == '353':
                for name in match.group('names').split(' '):
                    self.loop.create_task(self.join_action(match.groups()[2], name, tags))

        action = groups.pop('action', None)
        data = groups.pop('data', None)
        content = groups.pop('content', None)
        channel = groups.pop('channel', None)

        if not action and badges:
            action = badges['action']
        elif not action:
            action = 'PING'

        try:
            author = self.regex["author"].match(data).group("author")
        except Exception:
            author = None

        if channel:
            try:
                channel = self._channel_cache[channel]['channel']
            except KeyError:
                channel = Channel(name=channel, ws=self, http=self._http)

        try:
            user = User(author=author, channel=channel or None, tags=tags, ws=self._websocket)
        except (TypeError, KeyError):
            user = None

        try:
            message = Message(author=user, content=content, channel=channel, raw_data=raw, tags=tags)
        except (TypeError, KeyError):
            message = None

        if action == 'RECONNECT':
            # TODO Disconnection/Reconnection Logic.
            return

        elif action == 'JOIN':
            pass

        elif action == 'PART':
            pass

        elif action == 'PING':
            log.debug('ACTION:: PING')
            await self.process_ping(content)

        elif action == 'PRIVMSG':
            await self._dispatch('message', message)
        elif action == 'PRIVMSG(ECHO-MESSAGE)':
            message.echo = True
            message._channel = copy.copy(message.channel)
            message.channel._echo = True

            await self._dispatch('raw_data', raw)
            await self._dispatch('message', message)

        elif action == 'USERNOTICE':
            await self._dispatch('raw_usernotice', channel, tags)

            if tags['msg-id'] in ('sub', 'resub'):
                user = User(author=tags['login'], channel=channel, tags=tags, ws=self._websocket)
                notice = NoticeSubscription(channel=channel, user=user, tags=tags)

                await self._dispatch('usernotice_subscription', notice)

        elif action == 'USERSTATE':
            log.debug('ACTION:: USERSTATE')

            if not user or not user.name:
                if badges:
                    user = User(author=badges['name'],
                                channel=Channel(name=badges['channel'], ws=self, http=self._http) or None,
                                tags=tags,
                                ws=self._websocket,
                                mod=badges['mod'])
                else:
                    return

            if user._name.lower() == self.nick.lower():
                try:
                    self._channel_cache[channel.name]['bot'] = user
                except KeyError:
                    self._channel_cache[channel.name] = {'channel': channel, 'bot': user}

            await self._dispatch('userstate', user)

        elif action == 'MODE':
            log.debug('ACTION:: MODE')

            mdata = re.match(r':jtv MODE #(?P<channel>.+?[a-z0-9])\s(?P<status>[\+\-]o)\s(?P<user>.*[a-z0-9])', raw)
            mstatus = mdata.group('status')

            user = User(author=mdata.group('user'), channel=channel, tags=tags, ws=self._websocket)

            if user._name.lower() == self.nick.lower():
                await self._token_update(mstatus)
                try:
                    self._channel_cache[channel.name]['bot'] = user
                except KeyError:
                    self._channel_cache[channel.name] = {'channel': channel, 'bot': user}

            await self._dispatch('mode', channel, user, mstatus)

    async def join_action(self, channel: str, author: str, tags):
        log.debug('ACTION:: JOIN: %s', channel)

        if author == self.nick:
            chan_ = Channel(name=channel, ws=self, http=self._http)
            user = User(author=author, channel=chan_, tags=tags, ws=self._websocket)

            self._channel_cache[channel] = {'channel': chan_, 'bot': user}

            if channel in self._pending_joins:
                self._pending_joins[channel].set_result(None)
                self._pending_joins.pop(channel)

            self._channel_token += 1

        try:
            cache = self._channel_cache[channel]['channel']._users
        except KeyError as e:
            raise ClientError("The \"nick\" value passed to the constructor does not match the user we are logged in as") from e

        try:
            user = cache[author.lower()]
        except KeyError:
            channel = self._channel_cache[channel]['channel']
            user = User(author=author, channel=channel, tags=tags, ws=self._websocket)

            cache[author.lower()] = user

        await self._dispatch('join', user)

    async def part_action(self, channel: str, author: str, tags):
        log.debug('ACTION:: PART: %s', channel)

        if author == self.nick:
            self._channel_cache.pop(channel)
            self._channel_token -= 1

            if self._pending_parts:
                self._pending_parts[channel].set_result(None)
                self._pending_parts.pop(channel)
        try:
            cache = self._channel_cache[channel]['channel']._users
        except KeyError:
            channel = Channel(name=channel, ws=self, http=self._http)
            user = User(author=author, channel=channel or None, tags=tags, ws=self._websocket)
        else:
            try:
                user = cache.pop(author.lower())
            except KeyError:
                channel = Channel(name=channel, ws=self, http=self._http)
                user = User(author=author, channel=channel or None, tags=tags, ws=self._websocket)

        await self._dispatch('part', user)

    async def _dispatch(self, event: str, *args, **kwargs):
        log.debug('Dispatching event: %s', event)

        func = getattr(self._bot, f'event_{event}')
        self.loop.create_task(func(*args, **kwargs))

        listeners = getattr(self._bot, 'extra_listeners', None)
        if not listeners:
            return

        extras = listeners.get(f'event_{event}', [])
        ret = await asyncio.gather(*[e(*args, **kwargs) for e in extras])

        for e in ret:
            if isinstance(e, Exception):
                self.loop.create_task(self.event_error(e))

    async def event_error(self, error: Exception, data: str=None):
        traceback.print_exception(type(error), error, error.__traceback__, file=sys.stderr)

    def teardown(self):
        if self._bot._webhook_server:
            self._bot._webhook_server.stop()

        self._websocket.close()


class PubSub:

    __slots__ = ('loop', '_pool', '_node', '_subscriptions', '_topics', '_websocket', '_timeout', '_last_result',
                 '_listener')

    def __init__(self, loop: asyncio.BaseEventLoop, pool: PubSubPool, node: int):
        self.loop = loop
        self._pool = pool
        self._node = node
        self._topics = []
        self._websocket = None
        self._timeout = asyncio.Event()

        self._last_result = None

        loop.create_task(self.handle_ping())
        self._listener = None

    @property
    def node(self) -> int:
        return self._node

    async def reconnection(self):
        backoff = ExponentialBackoff()
        self._listener.cancel()

        while True:
            retry = backoff.delay()
            log.info('PubSub Websocket closed: Retrying connection in %s seconds...', retry)

            await self.connect()

            if self._websocket is not None and self._websocket.open:
                for topic in self._topics:
                    await self.resub(topic[1], topic[0])
                return

            await asyncio.sleep(retry)

    async def connect(self):
        try:
            self._websocket = await websockets.connect('wss://pubsub-edge.twitch.tv')
        except Exception as e:
            self._last_result = e
            log.error('PubSub websocket connection failed | %s', e)

            raise WSConnectionFailure('PubSub websocket connection failed. Check logs for details.')

        log.info('PubSub %s connection successful', self.node)
        self._listener = self.loop.create_task(self.listen())

    @staticmethod
    def generate_jitter():
        # Generates a random number between around 1 and 10
        jitter = 0

        while jitter == 11 or jitter == 0:
            bites = secrets.token_bytes(2)
            number = itertools.accumulate(bites)
            jitter = int(sum(number) / 2 ** 6)

        return jitter

    async def handle_ping(self):
        while True:
            jitter = self.generate_jitter()
            await asyncio.sleep(240 + jitter)
            self._timeout.clear()

            if not self._websocket:
                continue
            if self._websocket.open:
                log.debug('PubSub %s Sending PING payload.', self.node)
                await self._websocket.send(json.dumps({"type": "PING"}))
            else:
                continue

            try:
                async with async_timeout.timeout(10):
                    await self._timeout.wait()
            except asyncio.TimeoutError:
                self.loop.create_task(self.reconnection())

    async def listen(self):
        while True:
            try:
                data = json.loads(await self._websocket.recv())
                self.loop.create_task(self._pool.base._dispatch('raw_pubsub', data))
            except websockets.ConnectionClosed:
                return self.loop.create_task(self.reconnection())

            if data['type'] == 'PONG':
                log.debug('PubSub %s received PONG payload.', self.node)
                self._timeout.set()
            elif data['type'] == 'RECONNECT':
                log.debug('PubSub %s received RECONNECT payload... Attempting reconnection', self.node)
                self.loop.create_task(self.reconnection())

            # self.loop.create_task(self._pool.base._dispatch('pubsub', data))

    async def subscribe(self, token: str, nonce: str, *topics: str):
        for t in topics:
            self._topics.append((t, token))

        payload = {"type": "LISTEN",
                   "nonce": nonce,
                   "data": {"topics": [*topics],
                            "auth_token": token}}

        await self._websocket.send(json.dumps(payload))

    async def resub(self, token: str, topic: str):
        payload = {"type": "LISTEN",
                   "data": {"topics": [topic],
                            "auth_token": token}}

        await self._websocket.send(json.dumps(payload))
>>>>>>> 8464cc0f
<|MERGE_RESOLUTION|>--- conflicted
+++ resolved
@@ -1,1489 +1,749 @@
-<<<<<<< HEAD
-# -*- coding: utf-8 -*-
-
-"""
-The MIT License (MIT)
-
-Copyright (c) 2017-2019 TwitchIO
-
-Permission is hereby granted, free of charge, to any person obtaining a
-copy of this software and associated documentation files (the "Software"),
-to deal in the Software without restriction, including without limitation
-the rights to use, copy, modify, merge, publish, distribute, sublicense,
-and/or sell copies of the Software, and to permit persons to whom the
-Software is furnished to do so, subject to the following conditions:
-
-The above copyright notice and this permission notice shall be included in
-all copies or substantial portions of the Software.
-
-THE SOFTWARE IS PROVIDED "AS IS", WITHOUT WARRANTY OF ANY KIND, EXPRESS
-OR IMPLIED, INCLUDING BUT NOT LIMITED TO THE WARRANTIES OF MERCHANTABILITY,
-FITNESS FOR A PARTICULAR PURPOSE AND NONINFRINGEMENT. IN NO EVENT SHALL THE
-AUTHORS OR COPYRIGHT HOLDERS BE LIABLE FOR ANY CLAIM, DAMAGES OR OTHER
-LIABILITY, WHETHER IN AN ACTION OF CONTRACT, TORT OR OTHERWISE, ARISING
-FROM, OUT OF OR IN CONNECTION WITH THE SOFTWARE OR THE USE OR OTHER
-DEALINGS IN THE SOFTWARE.
-"""
-
-import asyncio
-import async_timeout
-import copy
-import functools
-import itertools
-import json
-import logging
-import re
-import secrets
-import sys
-import traceback
-import websockets
-from typing import Union
-
-from .backoff import ExponentialBackoff
-from .dataclasses import *
-from .errors import WSConnectionFailure, AuthenticationError, ClientError
-
-
-log = logging.getLogger(__name__)
-
-
-class PubSubPool:
-
-    POOL_MAX = 10
-
-    def __init__(self, loop: asyncio.BaseEventLoop, base):
-        self.loop = loop
-        self.base = base
-        self.connections = {}
-
-        for x in range(1, 11):
-            self.connections[x] = PubSub(loop=self.loop, pool=self, node=x)
-
-    async def delegate(self, *topics):
-        for x in self.connections.values():
-            if len(x._topics) == 50:
-                continue
-            elif len(x._topics) + len(topics) > 50:
-                continue
-
-            if x._websocket:
-                return x
-
-            await x.connect()
-
-            if x._websocket.open:
-                return x
-
-            raise WSConnectionFailure('Unable to delegate WebSocket. Please try again.')
-        raise ClientError('Maximum PubSub connections established.')
-
-
-class WebsocketConnection:
-
-    def __init__(self, bot, *, loop: asyncio.BaseEventLoop=None, **attrs):
-        self._bot = bot
-        self.loop = loop or asyncio.get_event_loop()
-
-        self._token = attrs.get('irc_token')
-        self._api_token = attrs.get('api_token')
-        self.client_id = attrs.get('client_id')
-        self._host = 'wss://irc-ws.chat.twitch.tv:443'
-        self._websocket = None
-        self._last_exec = None
-
-        self._channel_cache = {}
-        self._initial_channels = attrs.get('initial_channels')
-
-        self.nick = attrs.get('nick').lower()
-        self.extra_listeners = {}
-
-        self.modes = attrs.pop('modes', ("commands", "tags", "membership"))
-        self._mod_token = 0
-        self._channel_token = 0
-        self._rate_status = None
-
-        self._pending_joins = {}
-        self._pending_parts = {}
-        self._authentication_error = False
-
-        self.is_ready = asyncio.Event()
-
-        self.regex = {
-            "data": re.compile(
-                r"^(?:@(?P<tags>\S+)\s)?:(?P<data>\S+)(?:\s)"
-                r"(?P<action>[A-Z()-]+)(?:\s#)(?P<channel>\S+)"
-                r"(?:\s(?::)?(?P<content>.+))?"),
-            "ping": re.compile("PING (?P<content>.+)"),
-            "author": re.compile(
-                "(?P<author>[a-zA-Z0-9_]+)!(?P=author)"
-                "@(?P=author).tmi.twitch.tv"),
-            "mode": re.compile("(?P<mode>[\+\-])o (?P<user>.+)"),
-            "host": re.compile(
-                "(?P<channel>[a-zA-Z0-9_]+) "
-                "(?P<count>[0-9\-]+)"),
-            'code': re.compile(r":tmi\.twitch\.tv\s(?P<code>[0-9]{3}).*?"),
-            'badges': re.compile(r"@badges=(?P<moderator>[^;]*);"
-                                 r"color=(?P<color>[^;]*);"
-                                 r"display-name=(?P<name>[^;]*);"
-                                 r"emote-sets=(?P<emotes>[^;]*);"
-                                 r"mod=(?P<mod>[^;]*);"
-                                 r"subscriber=(?P<subscriber>[^;]*);"
-                                 r"user-type=(?P<type>[^\s]+)\s:tmi.twitch.tv\s(?P<action>[A-Z]*)\s"
-                                 r"#(?P<channel>[a-z0-9A-Z]+)"),
-            "batches": re.compile(r":(?P<author>[a-zA-Z0-9_]+)!(?P=author)@(?P=author).tmi.twitch.tv"
-                                  r"\s(?P<action>[A-Z()-]+)(?:\s#)(?P<channel>\S+)"),
-            "nameslist": re.compile(r"(?P<author>[a-zA-Z0-9_]+).tmi.twitch.tv\s(?P<code>\S+)\s(?P=author)"
-                                 r"\s=\s#(?P<channel>\S+)\s:(?P<names>.+)")}
-
-        self._groups = ('action', 'data', 'content', 'channel', 'author')
-        self._http = attrs.get('http')
-
-        self._pubsub_pool = PubSubPool(loop=loop, base=self)
-
-    async def _update_limit(self):
-
-        while True:
-            if self._mod_token == len(self._channel_cache):
-                self._rate_status = 1
-            else:
-                self._rate_status = 0
-
-            await asyncio.sleep(60)
-
-    async def _token_update(self, status: str):
-        if '+o' in status:
-            self._mod_token += 1
-        else:
-            if self._mod_token <= 0:
-                return
-            self._mod_token -= 1
-
-        if self._mod_token == len(self._channel_cache):
-            self._rate_status = 1
-        else:
-            self._rate_status = 0
-
-    @property
-    def is_connected(self) -> bool:
-        return self._websocket is not None and self._websocket.open
-
-    async def _connect(self):
-        try:
-            self._websocket = await websockets.connect(self._host, timeout=30)
-        except Exception as e:
-            self._last_exec = e
-            log.error('Websocket connection failed | %s', e)
-            return
-
-        if self.is_connected:
-            # Make sure we are 100% connected
-            log.debug('Sending authentication sequence payload to Twitch.')
-            self.loop.create_task(self.auth_seq())
-
-    async def wait_until_ready(self):
-        await self.is_ready.wait()
-
-    async def send_cap(self, cap: str):
-        """|coro|
-
-        Send a CAP REQ to Twitch.
-
-        Valid caps are: commands, tags, membership
-
-        Parameters
-        ------------
-        cap: str
-            The cap request you wish to send to Twitch. Must be either commands, tags or membership.
-        """
-        log.debug('Sending CAP REQ: %s', cap)
-        await self._websocket.send(f'CAP REQ :twitch.tv/{cap}')
-
-    async def auth_seq(self, channels: Union[list, tuple]=None):
-        """|coro|
-
-        Automated Authentication process.
-
-        Attempts to authenticate on the Twitch servers with the provided
-        nickname and IRC Token (pass).
-
-        On successful authentication, an attempt to join the provided channels is made.
-
-        Parameters
-        ------------
-        channels: Union[list, tuple]
-            A list or tuple of channels to attempt joining.
-        """
-        if not self.is_connected:
-            return
-
-        await self._websocket.send(f'PASS {self._token}\r\n')
-        await self._websocket.send(f'NICK {self.nick}\r\n')
-
-        for cap in self.modes:
-            await self._websocket.send(f'CAP REQ :twitch.tv/{cap}')
-
-        if not channels and not self._initial_channels:
-            return
-
-        channels = channels or self._initial_channels
-        await self.join_channels(*channels)
-
-    async def send_nick(self):
-        """|coro|
-
-        Sends a NICK request to the Twitch IRC Endpoint.
-
-        This should only be used if :func:`auth_seq` was not used.
-        """
-        await self._websocket.send(f"NICK {self.nick}\r\n")
-
-    async def send_privmsg(self, channel: str, content: str):
-        """|coro|
-
-        Sends a PRIVMSG to the Twitch IRC Endpoint.
-
-        This should only be used directly in rare circumstances where a :class:`twitchio.abcs.Messageable` is not available.
-
-        .. warning::
-
-            This method is not directly handled by built-in rate-limits. You risk getting rate limited by twitch,
-            which has a 30 minute cooldown.
-        """
-
-        content = content.replace("\n", " ")
-        channel = re.sub('[#\s]', '', channel).lower()
-        await self._websocket.send(f"PRIVMSG #{channel} :{content}\r\n")
-
-        # Create a dummy message, used as a fake echo-message...
-        data = f':{self.nick}!{self.nick}@{self.nick}.tmi.twitch.tv PRIVMSG(ECHO-MESSAGE) #{channel} :{content}\r\n'
-        self.loop.create_task(self.process_data(data))
-
-    async def join_channels(self, *channels: str):
-        """|coro|
-
-        Attempt to join the provided channels.
-
-        Parameters
-        ------------
-        *channels : str
-            An argument list of channels to attempt joining.
-        """
-
-        await asyncio.gather(*[self._join_channel(x) for x in channels])
-
-    async def _join_channel(self, entry):
-        channel = re.sub('[#\s]', '', entry).lower()
-        await self._websocket.send(f'JOIN #{channel}\r\n')
-
-        self._pending_joins[channel] = fut = self.loop.create_future()
-
-        try:
-            await asyncio.wait_for(fut, timeout=10)
-        except asyncio.TimeoutError:
-            self._pending_joins.pop(channel)
-
-            raise asyncio.TimeoutError(
-                f'Request to join the "{channel}" channel has timed out. Make sure the channel exists.')
-
-    async def part_channels(self, *channels: str):
-        """|coro|
-
-        Attempt to part the provided channels.
-
-        Parameters
-        ------------
-        *channels : str
-            An argument list of channels to attempt parting.
-        """
-
-        await asyncio.gather(*[self._part_channel(x) for x in channels])
-
-    async def _part_channel(self, entry):
-        channel = re.sub('[#\s]', '', entry).lower()
-
-        if channel not in self._channel_cache:
-            raise ClientError(f'Request to leave the channel "{channel}" failed.')
-
-        await self._websocket.send(f'PART #{channel}\r\n')
-
-        self._pending_parts[channel] = fut = self.loop.create_future()
-
-        try:
-            await asyncio.wait_for(fut, timeout=10)
-        except asyncio.TimeoutError:
-            raise asyncio.TimeoutError(
-                f'Request to leave the channel "{channel}" has timed out.')
-
-    async def _listen(self):
-        backoff = ExponentialBackoff()
-
-        if not self.is_connected and self._last_exec:
-            raise WSConnectionFailure(f'Websocket connection failure:\n\n{self._last_exec}')
-
-        while True:
-            if self._authentication_error:
-                log.error('AUTHENTICATION ERROR:: Incorrect IRC Token passed.')
-                raise AuthenticationError
-
-            try:
-                data = await self._websocket.recv()
-            except websockets.ConnectionClosed:
-                retry = backoff.delay()
-                log.info('Websocket closed: Retrying connection in %s seconds...', retry)
-
-                await asyncio.sleep(retry)
-                await self._connect()
-                continue
-
-            await self._dispatch('raw_data', data)
-
-            _task = self.loop.create_task(self.process_data(data))
-            _task.add_done_callback(functools.partial(self._task_callback, data))
-
-    def _task_callback(self, data, task):
-        exc = task.exception()
-
-        if isinstance(exc, AuthenticationError):
-            self._authentication_error = True
-        elif exc:
-            self.loop.create_task(self.event_error(exc, data))
-
-    async def process_ping(self, resp: str):
-        await self._websocket.send(f"PONG {resp}\r\n")
-
-    async def process_data(self, data):
-        data = data.strip()
-
-        try:
-            code = int(self.regex['code'].match(data).group('code'))
-        except AttributeError:
-            code = None
-
-        if code == 376 or code == 1:
-            log.info('Successfully logged onto Twitch WS | %s', self.nick)
-
-            futures = [fut for chan, fut in self._pending_joins.items() if chan.lower() in
-                       [re.sub('[#\s]', '', c).lower() for c in self._initial_channels]]
-
-            for fut in futures:
-                try:
-                    fut.exception()
-                except asyncio.InvalidStateError:
-                    pass
-
-                if fut.done():
-                    futures.remove(fut)
-
-            if futures:
-                await asyncio.wait(futures)
-
-            await self._dispatch('ready')
-            self.is_ready.set()
-
-        elif data == ':tmi.twitch.tv NOTICE * :Login authentication failed' or\
-                data == ':tmi.twitch.tv NOTICE * :Improperly formatted auth':
-            log.warning('Authentication failed | %s', self._token)
-            raise AuthenticationError('Websocket Authentication Failure... Check your token and nick.')
-
-        _groupsdict = {}
-
-        if data.startswith("PING"):
-            match = self.regex["ping"]
-        else:
-            match = self.regex["data"]
-
-        result = match.match(data)
-
-        badges = self.regex['badges'].match(data)
-
-        if badges:
-            badges = {'name': badges.group('name'), 'mod': badges.group('mod'), 'action': badges.group('action'),
-                      'channel': badges.group('channel')}
-
-        try:
-            tags = result.group("tags")
-
-            tagdict = {}
-            for tag in str(tags).split(";"):
-                t = tag.split("=")
-                if t[1].isdecimal(): # t[1].isnumeric():
-                    t[1] = int(t[1])
-                tagdict[t[0]] = t[1]
-            tags = tagdict
-        except (AttributeError, IndexError, KeyError):
-            tags = None
-
-        for group in self._groups:
-            try:
-                res = result.group(group)
-                _groupsdict[group] = res
-            except (AttributeError, KeyError, IndexError):
-                pass
-
-        await self.process_actions(data, _groupsdict, badges, tags)
-
-    async def process_actions(self, raw: str, groups: dict, badges: dict, tags: dict=None):
-        # todo add remaining actions, docs
-
-        # Make sure the batched JOIN and PART events get sent...
-        for match in self.regex['batches'].finditer(raw):
-            if match.groups()[1] == 'JOIN':
-                self.loop.create_task(self.join_action(match.groups()[2], match.groups()[0], tags))
-            elif match.groups()[1] == 'PART':
-                self.loop.create_task(self.part_action(match.groups()[2], match.groups()[0], tags))
-
-        # Fill the channel cache with initial viewers...
-        names = self.regex['nameslist'].finditer(raw)
-        for match in names:
-            if match.group('code') == '353':
-                for name in match.group('names').split(' '):
-                    self.loop.create_task(self.join_action(match.groups()[2], name, tags))
-
-        action = groups.pop('action', None)
-        data = groups.pop('data', None)
-        content = groups.pop('content', None)
-        channel = groups.pop('channel', None)
-
-        if not action and badges:
-            action = badges['action']
-        elif not action:
-            action = 'PING'
-
-        try:
-            author = self.regex["author"].match(data).group("author")
-        except Exception:
-            author = None
-
-        if channel:
-            try:
-                channel = self._channel_cache[channel]['channel']
-            except KeyError:
-                channel = Channel(name=channel, ws=self, http=self._http)
-
-        try:
-            user = User(author=author, channel=channel or None, tags=tags, ws=self._websocket)
-        except (TypeError, KeyError):
-            user = None
-
-        try:
-            message = Message(author=user, content=content, channel=channel, raw_data=raw, tags=tags)
-        except (TypeError, KeyError):
-            message = None
-
-        if action == 'RECONNECT':
-            # TODO Disconnection/Reconnection Logic.
-            return
-
-        elif action == 'JOIN':
-            pass
-
-        elif action == 'PART':
-            pass
-
-        elif action == 'PING':
-            log.debug('ACTION:: PING')
-            await self.process_ping(content)
-
-        elif action == 'PRIVMSG':
-            await self._dispatch('message', message)
-        elif action == 'PRIVMSG(ECHO-MESSAGE)':
-            message.echo = True
-            message._channel = copy.copy(message.channel)
-            message.channel._echo = True
-
-            await self._dispatch('raw_data', raw)
-            await self._dispatch('message', message)
-
-        elif action == 'USERNOTICE':
-            await self._dispatch('raw_usernotice', channel, tags)
-
-            if tags['msg-id'] in ('sub', 'resub'):
-                user = User(author=tags['login'], channel=channel, tags=tags, ws=self._websocket)
-                notice = NoticeSubscription(channel=channel, user=user, tags=tags)
-
-                await self._dispatch('usernotice_subscription', notice)
-
-        elif action == 'USERSTATE':
-            log.debug('ACTION:: USERSTATE')
-
-            if not user or not user.name:
-                if badges:
-                    user = User(author=badges['name'],
-                                channel=Channel(name=badges['channel'], ws=self, http=self._http) or None,
-                                tags=tags,
-                                ws=self._websocket,
-                                mod=badges['mod'])
-                else:
-                    return
-
-            if user._name.lower() == self.nick.lower():
-                try:
-                    self._channel_cache[channel.name]['bot'] = user
-                except KeyError:
-                    self._channel_cache[channel.name] = {'channel': channel, 'bot': user}
-
-            await self._dispatch('userstate', user)
-
-        elif action == 'MODE':
-            log.debug('ACTION:: MODE')
-
-            mdata = re.match(r':jtv MODE #(?P<channel>.+?[a-z0-9])\s(?P<status>[\+\-]o)\s(?P<user>.*[a-z0-9])', raw)
-            mstatus = mdata.group('status')
-
-            user = User(author=mdata.group('user'), channel=channel, tags=tags, ws=self._websocket)
-
-            if user._name.lower() == self.nick.lower():
-                await self._token_update(mstatus)
-                try:
-                    self._channel_cache[channel.name]['bot'] = user
-                except KeyError:
-                    self._channel_cache[channel.name] = {'channel': channel, 'bot': user}
-
-            await self._dispatch('mode', channel, user, mstatus)
-
-        elif action == 'CLEARCHAT': #新增 被ban事件
-            log.debug('ACTION:: CLEARCHAT')
-
-            user = User(author=content, channel=channel, tags=tags, ws=self._websocket)
-            notice = ClearChat(channel=channel, user=user, tags=tags)
-
-            await self._dispatch('ban', notice)
-
-    async def join_action(self, channel: str, author: str, tags):
-        log.debug('ACTION:: JOIN: %s', channel)
-
-        if author == self.nick:
-            chan_ = Channel(name=channel, ws=self, http=self._http)
-            user = User(author=author, channel=chan_, tags=tags, ws=self._websocket)
-
-            self._channel_cache[channel] = {'channel': chan_, 'bot': user}
-
-            if self._pending_joins:
-                self._pending_joins[channel].set_result(None)
-                self._pending_joins.pop(channel)
-
-            self._channel_token += 1
-
-        cache = self._channel_cache[channel]['channel']._users
-
-        try:
-            user = cache[author.lower()]
-        except KeyError:
-            channel = self._channel_cache[channel]['channel']
-            user = User(author=author, channel=channel, tags=tags, ws=self._websocket)
-
-            cache[author.lower()] = user
-
-        await self._dispatch('join', user)
-
-    async def part_action(self, channel: str, author: str, tags):
-        log.debug('ACTION:: PART: %s', channel)
-
-        if author == self.nick:
-            self._channel_cache.pop(channel)
-            self._channel_token -= 1
-
-            if self._pending_parts:
-                self._pending_parts[channel].set_result(None)
-                self._pending_parts.pop(channel)
-        try:
-            cache = self._channel_cache[channel]['channel']._users
-        except KeyError:
-            channel = Channel(name=channel, ws=self, http=self._http)
-            user = User(author=author, channel=channel or None, tags=tags, ws=self._websocket)
-        else:
-            try:
-                user = cache.pop(author.lower())
-            except KeyError:
-                channel = Channel(name=channel, ws=self, http=self._http)
-                user = User(author=author, channel=channel or None, tags=tags, ws=self._websocket)
-
-        await self._dispatch('part', user)
-
-    async def _dispatch(self, event: str, *args, **kwargs):
-        log.debug('Dispatching event: %s', event)
-
-        func = getattr(self._bot, f'event_{event}')
-        self.loop.create_task(func(*args, **kwargs))
-
-        listeners = getattr(self._bot, 'extra_listeners', None)
-        if not listeners:
-            return
-
-        extras = listeners.get(f'event_{event}', [])
-        ret = await asyncio.gather(*[e(*args, **kwargs) for e in extras])
-
-        for e in ret:
-            if isinstance(e, Exception):
-                self.loop.create_task(self.event_error(e))
-
-    async def event_error(self, error: Exception, data: str=None):
-        traceback.print_exception(type(error), error, error.__traceback__, file=sys.stderr)
-
-    def teardown(self):
-        if self._bot._webhook_server:
-            self._bot._webhook_server.stop()
-
-        self._websocket.close()
-
-
-class PubSub:
-
-    __slots__ = ('loop', '_pool', '_node', '_subscriptions', '_topics', '_websocket', '_timeout', '_last_result',
-                 '_listener')
-
-    def __init__(self, loop: asyncio.BaseEventLoop, pool: PubSubPool, node: int):
-        self.loop = loop
-        self._pool = pool
-        self._node = node
-        self._topics = []
-        self._websocket = None
-        self._timeout = asyncio.Event()
-
-        self._last_result = None
-
-        loop.create_task(self.handle_ping())
-        self._listener = None
-
-    @property
-    def node(self) -> int:
-        return self._node
-
-    async def reconnection(self):
-        backoff = ExponentialBackoff()
-        self._listener.cancel()
-
-        while True:
-            retry = backoff.delay()
-            log.info('PubSub Websocket closed: Retrying connection in %s seconds...', retry)
-
-            await self.connect()
-
-            if self._websocket is not None and self._websocket.open:
-                for topic in self._topics:
-                    await self.resub(topic[1], topic[0])
-                return
-
-            await asyncio.sleep(retry)
-
-    async def connect(self):
-        try:
-            self._websocket = await websockets.connect('wss://pubsub-edge.twitch.tv')
-        except Exception as e:
-            self._last_result = e
-            log.error('PubSub websocket connection failed | %s', e)
-
-            raise WSConnectionFailure('PubSub websocket connection failed. Check logs for details.')
-
-        log.info('PubSub %s connection successful', self.node)
-        self._listener = self.loop.create_task(self.listen())
-
-    @staticmethod
-    def generate_jitter():
-        # Generates a random number between around 1 and 10
-        jitter = 0
-
-        while jitter == 11 or jitter == 0:
-            bites = secrets.token_bytes(2)
-            number = itertools.accumulate(bites)
-            jitter = int(sum(number) / 2 ** 6)
-
-        return jitter
-
-    async def handle_ping(self):
-        while True:
-            jitter = self.generate_jitter()
-            await asyncio.sleep(240 + jitter)
-            self._timeout.clear()
-
-            if not self._websocket:
-                continue
-            if self._websocket.open:
-                log.debug('PubSub %s Sending PING payload.', self.node)
-                await self._websocket.send(json.dumps({"type": "PING"}))
-            else:
-                continue
-
-            try:
-                async with async_timeout.timeout(10):
-                    await self._timeout.wait()
-            except asyncio.TimeoutError:
-                self.loop.create_task(self.reconnection())
-
-    async def listen(self):
-        while True:
-            try:
-                data = json.loads(await self._websocket.recv())
-                self.loop.create_task(self._pool.base._dispatch('raw_pubsub', data))
-            except websockets.ConnectionClosed:
-                return self.loop.create_task(self.reconnection())
-
-            if data['type'] == 'PONG':
-                log.debug('PubSub %s received PONG payload.', self.node)
-                self._timeout.set()
-            elif data['type'] == 'RECONNECT':
-                log.debug('PubSub %s received RECONNECT payload... Attempting reconnection', self.node)
-                self.loop.create_task(self.reconnection())
-
-            # self.loop.create_task(self._pool.base._dispatch('pubsub', data))
-
-    async def subscribe(self, token: str, nonce: str, *topics: str):
-        for t in topics:
-            self._topics.append((t, token))
-
-        payload = {"type": "LISTEN",
-                   "nonce": nonce,
-                   "data": {"topics": [*topics],
-                            "auth_token": token}}
-
-        await self._websocket.send(json.dumps(payload))
-
-    async def resub(self, token: str, topic: str):
-        payload = {"type": "LISTEN",
-                   "data": {"topics": [topic],
-                            "auth_token": token}}
-
-        await self._websocket.send(json.dumps(payload))
-
-=======
-# -*- coding: utf-8 -*-
-
-"""
-The MIT License (MIT)
-
-Copyright (c) 2017-2019 TwitchIO
-
-Permission is hereby granted, free of charge, to any person obtaining a
-copy of this software and associated documentation files (the "Software"),
-to deal in the Software without restriction, including without limitation
-the rights to use, copy, modify, merge, publish, distribute, sublicense,
-and/or sell copies of the Software, and to permit persons to whom the
-Software is furnished to do so, subject to the following conditions:
-
-The above copyright notice and this permission notice shall be included in
-all copies or substantial portions of the Software.
-
-THE SOFTWARE IS PROVIDED "AS IS", WITHOUT WARRANTY OF ANY KIND, EXPRESS
-OR IMPLIED, INCLUDING BUT NOT LIMITED TO THE WARRANTIES OF MERCHANTABILITY,
-FITNESS FOR A PARTICULAR PURPOSE AND NONINFRINGEMENT. IN NO EVENT SHALL THE
-AUTHORS OR COPYRIGHT HOLDERS BE LIABLE FOR ANY CLAIM, DAMAGES OR OTHER
-LIABILITY, WHETHER IN AN ACTION OF CONTRACT, TORT OR OTHERWISE, ARISING
-FROM, OUT OF OR IN CONNECTION WITH THE SOFTWARE OR THE USE OR OTHER
-DEALINGS IN THE SOFTWARE.
-"""
-
-import asyncio
-import async_timeout
-import copy
-import functools
-import itertools
-import json
-import logging
-import re
-import secrets
-import sys
-import traceback
-import websockets
-from typing import Union
-
-from .backoff import ExponentialBackoff
-from .dataclasses import *
-from .errors import WSConnectionFailure, AuthenticationError, ClientError
-
-
-log = logging.getLogger(__name__)
-
-
-class PubSubPool:
-
-    POOL_MAX = 10
-
-    def __init__(self, loop: asyncio.BaseEventLoop, base):
-        self.loop = loop
-        self.base = base
-        self.connections = {}
-
-        for x in range(1, 11):
-            self.connections[x] = PubSub(loop=self.loop, pool=self, node=x)
-
-    async def delegate(self, *topics):
-        for x in self.connections.values():
-            if len(x._topics) == 50:
-                continue
-            elif len(x._topics) + len(topics) > 50:
-                continue
-
-            if x._websocket:
-                return x
-
-            await x.connect()
-
-            if x._websocket.open:
-                return x
-
-            raise WSConnectionFailure('Unable to delegate WebSocket. Please try again.')
-        raise ClientError('Maximum PubSub connections established.')
-
-
-class WebsocketConnection:
-
-    def __init__(self, bot, *, loop: asyncio.BaseEventLoop=None, **attrs):
-        self._bot = bot
-        self.loop = loop or asyncio.get_event_loop()
-
-        self._token = attrs.get('irc_token')
-        self._api_token = attrs.get('api_token')
-        self.client_id = attrs.get('client_id')
-        self._host = 'wss://irc-ws.chat.twitch.tv:443'
-        self._websocket = None
-        self._last_exec = None
-
-        self._channel_cache = {}
-        self._initial_channels = attrs.get('initial_channels')
-
-        self.nick = attrs.get('nick').lower()
-        self.extra_listeners = {}
-
-        self.modes = attrs.pop('modes', ("commands", "tags", "membership"))
-        self._mod_token = 0
-        self._channel_token = 0
-        self._rate_status = None
-
-        self._pending_joins = {}
-        self._pending_parts = {}
-        self._authentication_error = False
-
-        self.is_ready = asyncio.Event()
-
-        self.regex = {
-            "data": re.compile(
-                r"^(?:@(?P<tags>\S+)\s)?:(?P<data>\S+)(?:\s)"
-                r"(?P<action>[A-Z()-]+)(?:\s#)(?P<channel>\S+)"
-                r"(?:\s(?::)?(?P<content>.+))?"),
-            "ping": re.compile("PING (?P<content>.+)"),
-            "author": re.compile(
-                "(?P<author>[a-zA-Z0-9_]+)!(?P=author)"
-                "@(?P=author).tmi.twitch.tv"),
-            "mode": re.compile("(?P<mode>[\+\-])o (?P<user>.+)"),
-            "host": re.compile(
-                "(?P<channel>[a-zA-Z0-9_]+) "
-                "(?P<count>[0-9\-]+)"),
-            'code': re.compile(r":tmi\.twitch\.tv\s(?P<code>[0-9]{3}).*?"),
-            'badges': re.compile(r"@badges=(?P<moderator>[^;]*);"
-                                 r"color=(?P<color>[^;]*);"
-                                 r"display-name=(?P<name>[^;]*);"
-                                 r"emote-sets=(?P<emotes>[^;]*);"
-                                 r"mod=(?P<mod>[^;]*);"
-                                 r"subscriber=(?P<subscriber>[^;]*);"
-                                 r"user-type=(?P<type>[^\s]+)\s:tmi.twitch.tv\s(?P<action>[A-Z]*)\s"
-                                 r"#(?P<channel>[a-z0-9A-Z]+)"),
-            "batches": re.compile(r":(?P<author>[a-zA-Z0-9_]+)!(?P=author)@(?P=author).tmi.twitch.tv"
-                                  r"\s(?P<action>[A-Z()-]+)(?:\s#)(?P<channel>\S+)"),
-            "nameslist": re.compile(r"(?P<author>[a-zA-Z0-9_]+).tmi.twitch.tv\s(?P<code>\S+)\s(?P=author)"
-                                 r"\s=\s#(?P<channel>\S+)\s:(?P<names>.+)")}
-
-        self._groups = ('action', 'data', 'content', 'channel', 'author')
-        self._http = attrs.get('http')
-
-        self._pubsub_pool = PubSubPool(loop=loop, base=self)
-
-    async def _update_limit(self):
-
-        while True:
-            if self._mod_token == len(self._channel_cache):
-                self._rate_status = 1
-            else:
-                self._rate_status = 0
-
-            await asyncio.sleep(60)
-
-    async def _token_update(self, status: str):
-        if '+o' in status:
-            self._mod_token += 1
-        else:
-            if self._mod_token <= 0:
-                return
-            self._mod_token -= 1
-
-        if self._mod_token == len(self._channel_cache):
-            self._rate_status = 1
-        else:
-            self._rate_status = 0
-
-    @property
-    def is_connected(self) -> bool:
-        return self._websocket is not None and self._websocket.open
-
-    async def _connect(self):
-        try:
-            self._websocket = await websockets.connect(self._host, timeout=30)
-        except Exception as e:
-            self._last_exec = e
-            log.error('Websocket connection failed | %s', e)
-            return
-
-        if self.is_connected:
-            # Make sure we are 100% connected
-            log.debug('Sending authentication sequence payload to Twitch.')
-            self.loop.create_task(self.auth_seq())
-
-    async def wait_until_ready(self):
-        await self.is_ready.wait()
-
-    async def send_cap(self, cap: str):
-        """|coro|
-
-        Send a CAP REQ to Twitch.
-
-        Valid caps are: commands, tags, membership
-
-        Parameters
-        ------------
-        cap: str
-            The cap request you wish to send to Twitch. Must be either commands, tags or membership.
-        """
-        log.debug('Sending CAP REQ: %s', cap)
-        await self._websocket.send(f'CAP REQ :twitch.tv/{cap}')
-
-    async def auth_seq(self, channels: Union[list, tuple]=None):
-        """|coro|
-
-        Automated Authentication process.
-
-        Attempts to authenticate on the Twitch servers with the provided
-        nickname and IRC Token (pass).
-
-        On successful authentication, an attempt to join the provided channels is made.
-
-        Parameters
-        ------------
-        channels: Union[list, tuple]
-            A list or tuple of channels to attempt joining.
-        """
-        if not self.is_connected:
-            return
-
-        await self._websocket.send(f'PASS {self._token}\r\n')
-        await self._websocket.send(f'NICK {self.nick}\r\n')
-
-        for cap in self.modes:
-            await self._websocket.send(f'CAP REQ :twitch.tv/{cap}')
-
-        if not channels and not self._initial_channels:
-            return
-
-        channels = channels or self._initial_channels
-        await self.join_channels(*channels)
-
-    async def send_nick(self):
-        """|coro|
-
-        Sends a NICK request to the Twitch IRC Endpoint.
-
-        This should only be used if :func:`auth_seq` was not used.
-        """
-        await self._websocket.send(f"NICK {self.nick}\r\n")
-
-    async def send_privmsg(self, channel: str, content: str):
-        """|coro|
-
-        Sends a PRIVMSG to the Twitch IRC Endpoint.
-
-        This should only be used directly in rare circumstances where a :class:`twitchio.abcs.Messageable` is not available.
-
-        .. warning::
-
-            This method is not directly handled by built-in rate-limits. You risk getting rate limited by twitch,
-            which has a 30 minute cooldown.
-        """
-
-        content = content.replace("\n", " ")
-        channel = re.sub('[#\s]', '', channel).lower()
-        await self._websocket.send(f"PRIVMSG #{channel} :{content}\r\n")
-
-        # Create a dummy message, used as a fake echo-message...
-        data = f':{self.nick}!{self.nick}@{self.nick}.tmi.twitch.tv PRIVMSG(ECHO-MESSAGE) #{channel} :{content}\r\n'
-        self.loop.create_task(self.process_data(data))
-
-    async def join_channels(self, *channels: str):
-        """|coro|
-
-        Attempt to join the provided channels.
-
-        Parameters
-        ------------
-        *channels : str
-            An argument list of channels to attempt joining.
-        """
-
-        await asyncio.gather(*[self._join_channel(x) for x in channels])
-
-    async def _join_channel(self, entry):
-        channel = re.sub('[#\s]', '', entry).lower()
-        await self._websocket.send(f'JOIN #{channel}\r\n')
-
-        self._pending_joins[channel] = fut = self.loop.create_future()
-
-        try:
-            await asyncio.wait_for(fut, timeout=10)
-        except asyncio.TimeoutError:
-            self._pending_joins.pop(channel)
-
-            raise asyncio.TimeoutError(
-                f'Request to join the "{channel}" channel has timed out. Make sure the channel exists.')
-
-    async def part_channels(self, *channels: str):
-        """|coro|
-
-        Attempt to part the provided channels.
-
-        Parameters
-        ------------
-        *channels : str
-            An argument list of channels to attempt parting.
-        """
-
-        await asyncio.gather(*[self._part_channel(x) for x in channels])
-
-    async def _part_channel(self, entry):
-        channel = re.sub('[#\s]', '', entry).lower()
-
-        if channel not in self._channel_cache:
-            raise ClientError(f'Request to leave the channel "{channel}" failed.')
-
-        await self._websocket.send(f'PART #{channel}\r\n')
-
-        self._pending_parts[channel] = fut = self.loop.create_future()
-
-        try:
-            await asyncio.wait_for(fut, timeout=10)
-        except asyncio.TimeoutError:
-            raise asyncio.TimeoutError(
-                f'Request to leave the channel "{channel}" has timed out.')
-
-    async def _listen(self):
-        backoff = ExponentialBackoff()
-
-        if not self.is_connected and self._last_exec:
-            raise WSConnectionFailure(f'Websocket connection failure:\n\n{self._last_exec}')
-
-        while True:
-            if self._authentication_error:
-                log.error('AUTHENTICATION ERROR:: Incorrect IRC Token passed.')
-                raise AuthenticationError
-
-            try:
-                data = await self._websocket.recv()
-            except websockets.ConnectionClosed:
-                retry = backoff.delay()
-                log.info('Websocket closed: Retrying connection in %s seconds...', retry)
-
-                await asyncio.sleep(retry)
-                await self._connect()
-                continue
-
-            await self._dispatch('raw_data', data)
-
-            _task = self.loop.create_task(self.process_data(data))
-            _task.add_done_callback(functools.partial(self._task_callback, data))
-
-    def _task_callback(self, data, task):
-        exc = task.exception()
-
-        if isinstance(exc, AuthenticationError):
-            self._authentication_error = True
-        elif exc:
-            self.loop.create_task(self.event_error(exc, data))
-
-    async def process_ping(self, resp: str):
-        await self._websocket.send(f"PONG {resp}\r\n")
-
-    async def process_data(self, data):
-        data = data.strip()
-
-        try:
-            code = int(self.regex['code'].match(data).group('code'))
-        except AttributeError:
-            code = None
-
-        if code == 376 or code == 1:
-            log.info('Successfully logged onto Twitch WS | %s', self.nick)
-
-            futures = [fut for chan, fut in self._pending_joins.items() if chan.lower() in
-                       [re.sub('[#\s]', '', c).lower() for c in self._initial_channels]]
-
-            for fut in futures:
-                try:
-                    fut.exception()
-                except asyncio.InvalidStateError:
-                    pass
-
-                if fut.done():
-                    futures.remove(fut)
-
-            if futures:
-                await asyncio.wait(futures)
-
-            await self._dispatch('ready')
-            self.is_ready.set()
-
-        elif data == ':tmi.twitch.tv NOTICE * :Login authentication failed' or\
-                data == ':tmi.twitch.tv NOTICE * :Improperly formatted auth':
-            log.warning('Authentication failed | %s', self._token)
-            raise AuthenticationError('Websocket Authentication Failure... Check your token and nick.')
-
-        _groupsdict = {}
-
-        if data.startswith("PING"):
-            match = self.regex["ping"]
-        else:
-            match = self.regex["data"]
-
-        result = match.match(data)
-
-        badges = self.regex['badges'].match(data)
-
-        if badges:
-            badges = {'name': badges.group('name'), 'mod': badges.group('mod'), 'action': badges.group('action'),
-                      'channel': badges.group('channel')}
-
-        try:
-            tags = result.group("tags")
-
-            tagdict = {}
-            for tag in str(tags).split(";"):
-                t = tag.split("=")
-                if t[1].isnumeric():
-                    t[1] = int(t[1])
-                tagdict[t[0]] = t[1]
-            tags = tagdict
-        except (AttributeError, IndexError, KeyError):
-            tags = None
-
-        for group in self._groups:
-            try:
-                res = result.group(group)
-                _groupsdict[group] = res
-            except (AttributeError, KeyError, IndexError):
-                pass
-
-        await self.process_actions(data, _groupsdict, badges, tags)
-
-    async def process_actions(self, raw: str, groups: dict, badges: dict, tags: dict=None):
-        # todo add remaining actions, docs
-
-        # Make sure the batched JOIN and PART events get sent...
-        for match in self.regex['batches'].finditer(raw):
-            if match.groups()[1] == 'JOIN':
-                self.loop.create_task(self.join_action(match.groups()[2], match.groups()[0], tags))
-            elif match.groups()[1] == 'PART':
-                self.loop.create_task(self.part_action(match.groups()[2], match.groups()[0], tags))
-
-        # Fill the channel cache with initial viewers...
-        names = self.regex['nameslist'].finditer(raw)
-        for match in names:
-            if match.group('code') == '353':
-                for name in match.group('names').split(' '):
-                    self.loop.create_task(self.join_action(match.groups()[2], name, tags))
-
-        action = groups.pop('action', None)
-        data = groups.pop('data', None)
-        content = groups.pop('content', None)
-        channel = groups.pop('channel', None)
-
-        if not action and badges:
-            action = badges['action']
-        elif not action:
-            action = 'PING'
-
-        try:
-            author = self.regex["author"].match(data).group("author")
-        except Exception:
-            author = None
-
-        if channel:
-            try:
-                channel = self._channel_cache[channel]['channel']
-            except KeyError:
-                channel = Channel(name=channel, ws=self, http=self._http)
-
-        try:
-            user = User(author=author, channel=channel or None, tags=tags, ws=self._websocket)
-        except (TypeError, KeyError):
-            user = None
-
-        try:
-            message = Message(author=user, content=content, channel=channel, raw_data=raw, tags=tags)
-        except (TypeError, KeyError):
-            message = None
-
-        if action == 'RECONNECT':
-            # TODO Disconnection/Reconnection Logic.
-            return
-
-        elif action == 'JOIN':
-            pass
-
-        elif action == 'PART':
-            pass
-
-        elif action == 'PING':
-            log.debug('ACTION:: PING')
-            await self.process_ping(content)
-
-        elif action == 'PRIVMSG':
-            await self._dispatch('message', message)
-        elif action == 'PRIVMSG(ECHO-MESSAGE)':
-            message.echo = True
-            message._channel = copy.copy(message.channel)
-            message.channel._echo = True
-
-            await self._dispatch('raw_data', raw)
-            await self._dispatch('message', message)
-
-        elif action == 'USERNOTICE':
-            await self._dispatch('raw_usernotice', channel, tags)
-
-            if tags['msg-id'] in ('sub', 'resub'):
-                user = User(author=tags['login'], channel=channel, tags=tags, ws=self._websocket)
-                notice = NoticeSubscription(channel=channel, user=user, tags=tags)
-
-                await self._dispatch('usernotice_subscription', notice)
-
-        elif action == 'USERSTATE':
-            log.debug('ACTION:: USERSTATE')
-
-            if not user or not user.name:
-                if badges:
-                    user = User(author=badges['name'],
-                                channel=Channel(name=badges['channel'], ws=self, http=self._http) or None,
-                                tags=tags,
-                                ws=self._websocket,
-                                mod=badges['mod'])
-                else:
-                    return
-
-            if user._name.lower() == self.nick.lower():
-                try:
-                    self._channel_cache[channel.name]['bot'] = user
-                except KeyError:
-                    self._channel_cache[channel.name] = {'channel': channel, 'bot': user}
-
-            await self._dispatch('userstate', user)
-
-        elif action == 'MODE':
-            log.debug('ACTION:: MODE')
-
-            mdata = re.match(r':jtv MODE #(?P<channel>.+?[a-z0-9])\s(?P<status>[\+\-]o)\s(?P<user>.*[a-z0-9])', raw)
-            mstatus = mdata.group('status')
-
-            user = User(author=mdata.group('user'), channel=channel, tags=tags, ws=self._websocket)
-
-            if user._name.lower() == self.nick.lower():
-                await self._token_update(mstatus)
-                try:
-                    self._channel_cache[channel.name]['bot'] = user
-                except KeyError:
-                    self._channel_cache[channel.name] = {'channel': channel, 'bot': user}
-
-            await self._dispatch('mode', channel, user, mstatus)
-
-    async def join_action(self, channel: str, author: str, tags):
-        log.debug('ACTION:: JOIN: %s', channel)
-
-        if author == self.nick:
-            chan_ = Channel(name=channel, ws=self, http=self._http)
-            user = User(author=author, channel=chan_, tags=tags, ws=self._websocket)
-
-            self._channel_cache[channel] = {'channel': chan_, 'bot': user}
-
-            if channel in self._pending_joins:
-                self._pending_joins[channel].set_result(None)
-                self._pending_joins.pop(channel)
-
-            self._channel_token += 1
-
-        try:
-            cache = self._channel_cache[channel]['channel']._users
-        except KeyError as e:
-            raise ClientError("The \"nick\" value passed to the constructor does not match the user we are logged in as") from e
-
-        try:
-            user = cache[author.lower()]
-        except KeyError:
-            channel = self._channel_cache[channel]['channel']
-            user = User(author=author, channel=channel, tags=tags, ws=self._websocket)
-
-            cache[author.lower()] = user
-
-        await self._dispatch('join', user)
-
-    async def part_action(self, channel: str, author: str, tags):
-        log.debug('ACTION:: PART: %s', channel)
-
-        if author == self.nick:
-            self._channel_cache.pop(channel)
-            self._channel_token -= 1
-
-            if self._pending_parts:
-                self._pending_parts[channel].set_result(None)
-                self._pending_parts.pop(channel)
-        try:
-            cache = self._channel_cache[channel]['channel']._users
-        except KeyError:
-            channel = Channel(name=channel, ws=self, http=self._http)
-            user = User(author=author, channel=channel or None, tags=tags, ws=self._websocket)
-        else:
-            try:
-                user = cache.pop(author.lower())
-            except KeyError:
-                channel = Channel(name=channel, ws=self, http=self._http)
-                user = User(author=author, channel=channel or None, tags=tags, ws=self._websocket)
-
-        await self._dispatch('part', user)
-
-    async def _dispatch(self, event: str, *args, **kwargs):
-        log.debug('Dispatching event: %s', event)
-
-        func = getattr(self._bot, f'event_{event}')
-        self.loop.create_task(func(*args, **kwargs))
-
-        listeners = getattr(self._bot, 'extra_listeners', None)
-        if not listeners:
-            return
-
-        extras = listeners.get(f'event_{event}', [])
-        ret = await asyncio.gather(*[e(*args, **kwargs) for e in extras])
-
-        for e in ret:
-            if isinstance(e, Exception):
-                self.loop.create_task(self.event_error(e))
-
-    async def event_error(self, error: Exception, data: str=None):
-        traceback.print_exception(type(error), error, error.__traceback__, file=sys.stderr)
-
-    def teardown(self):
-        if self._bot._webhook_server:
-            self._bot._webhook_server.stop()
-
-        self._websocket.close()
-
-
-class PubSub:
-
-    __slots__ = ('loop', '_pool', '_node', '_subscriptions', '_topics', '_websocket', '_timeout', '_last_result',
-                 '_listener')
-
-    def __init__(self, loop: asyncio.BaseEventLoop, pool: PubSubPool, node: int):
-        self.loop = loop
-        self._pool = pool
-        self._node = node
-        self._topics = []
-        self._websocket = None
-        self._timeout = asyncio.Event()
-
-        self._last_result = None
-
-        loop.create_task(self.handle_ping())
-        self._listener = None
-
-    @property
-    def node(self) -> int:
-        return self._node
-
-    async def reconnection(self):
-        backoff = ExponentialBackoff()
-        self._listener.cancel()
-
-        while True:
-            retry = backoff.delay()
-            log.info('PubSub Websocket closed: Retrying connection in %s seconds...', retry)
-
-            await self.connect()
-
-            if self._websocket is not None and self._websocket.open:
-                for topic in self._topics:
-                    await self.resub(topic[1], topic[0])
-                return
-
-            await asyncio.sleep(retry)
-
-    async def connect(self):
-        try:
-            self._websocket = await websockets.connect('wss://pubsub-edge.twitch.tv')
-        except Exception as e:
-            self._last_result = e
-            log.error('PubSub websocket connection failed | %s', e)
-
-            raise WSConnectionFailure('PubSub websocket connection failed. Check logs for details.')
-
-        log.info('PubSub %s connection successful', self.node)
-        self._listener = self.loop.create_task(self.listen())
-
-    @staticmethod
-    def generate_jitter():
-        # Generates a random number between around 1 and 10
-        jitter = 0
-
-        while jitter == 11 or jitter == 0:
-            bites = secrets.token_bytes(2)
-            number = itertools.accumulate(bites)
-            jitter = int(sum(number) / 2 ** 6)
-
-        return jitter
-
-    async def handle_ping(self):
-        while True:
-            jitter = self.generate_jitter()
-            await asyncio.sleep(240 + jitter)
-            self._timeout.clear()
-
-            if not self._websocket:
-                continue
-            if self._websocket.open:
-                log.debug('PubSub %s Sending PING payload.', self.node)
-                await self._websocket.send(json.dumps({"type": "PING"}))
-            else:
-                continue
-
-            try:
-                async with async_timeout.timeout(10):
-                    await self._timeout.wait()
-            except asyncio.TimeoutError:
-                self.loop.create_task(self.reconnection())
-
-    async def listen(self):
-        while True:
-            try:
-                data = json.loads(await self._websocket.recv())
-                self.loop.create_task(self._pool.base._dispatch('raw_pubsub', data))
-            except websockets.ConnectionClosed:
-                return self.loop.create_task(self.reconnection())
-
-            if data['type'] == 'PONG':
-                log.debug('PubSub %s received PONG payload.', self.node)
-                self._timeout.set()
-            elif data['type'] == 'RECONNECT':
-                log.debug('PubSub %s received RECONNECT payload... Attempting reconnection', self.node)
-                self.loop.create_task(self.reconnection())
-
-            # self.loop.create_task(self._pool.base._dispatch('pubsub', data))
-
-    async def subscribe(self, token: str, nonce: str, *topics: str):
-        for t in topics:
-            self._topics.append((t, token))
-
-        payload = {"type": "LISTEN",
-                   "nonce": nonce,
-                   "data": {"topics": [*topics],
-                            "auth_token": token}}
-
-        await self._websocket.send(json.dumps(payload))
-
-    async def resub(self, token: str, topic: str):
-        payload = {"type": "LISTEN",
-                   "data": {"topics": [topic],
-                            "auth_token": token}}
-
-        await self._websocket.send(json.dumps(payload))
->>>>>>> 8464cc0f
+# -*- coding: utf-8 -*-
+
+"""
+The MIT License (MIT)
+
+Copyright (c) 2017-2019 TwitchIO
+
+Permission is hereby granted, free of charge, to any person obtaining a
+copy of this software and associated documentation files (the "Software"),
+to deal in the Software without restriction, including without limitation
+the rights to use, copy, modify, merge, publish, distribute, sublicense,
+and/or sell copies of the Software, and to permit persons to whom the
+Software is furnished to do so, subject to the following conditions:
+
+The above copyright notice and this permission notice shall be included in
+all copies or substantial portions of the Software.
+
+THE SOFTWARE IS PROVIDED "AS IS", WITHOUT WARRANTY OF ANY KIND, EXPRESS
+OR IMPLIED, INCLUDING BUT NOT LIMITED TO THE WARRANTIES OF MERCHANTABILITY,
+FITNESS FOR A PARTICULAR PURPOSE AND NONINFRINGEMENT. IN NO EVENT SHALL THE
+AUTHORS OR COPYRIGHT HOLDERS BE LIABLE FOR ANY CLAIM, DAMAGES OR OTHER
+LIABILITY, WHETHER IN AN ACTION OF CONTRACT, TORT OR OTHERWISE, ARISING
+FROM, OUT OF OR IN CONNECTION WITH THE SOFTWARE OR THE USE OR OTHER
+DEALINGS IN THE SOFTWARE.
+"""
+
+import asyncio
+import async_timeout
+import copy
+import functools
+import itertools
+import json
+import logging
+import re
+import secrets
+import sys
+import traceback
+import websockets
+from typing import Union
+
+from .backoff import ExponentialBackoff
+from .dataclasses import *
+from .errors import WSConnectionFailure, AuthenticationError, ClientError
+
+
+log = logging.getLogger(__name__)
+
+
+class PubSubPool:
+
+    POOL_MAX = 10
+
+    def __init__(self, loop: asyncio.BaseEventLoop, base):
+        self.loop = loop
+        self.base = base
+        self.connections = {}
+
+        for x in range(1, 11):
+            self.connections[x] = PubSub(loop=self.loop, pool=self, node=x)
+
+    async def delegate(self, *topics):
+        for x in self.connections.values():
+            if len(x._topics) == 50:
+                continue
+            elif len(x._topics) + len(topics) > 50:
+                continue
+
+            if x._websocket:
+                return x
+
+            await x.connect()
+
+            if x._websocket.open:
+                return x
+
+            raise WSConnectionFailure('Unable to delegate WebSocket. Please try again.')
+        raise ClientError('Maximum PubSub connections established.')
+
+
+class WebsocketConnection:
+
+    def __init__(self, bot, *, loop: asyncio.BaseEventLoop=None, **attrs):
+        self._bot = bot
+        self.loop = loop or asyncio.get_event_loop()
+
+        self._token = attrs.get('irc_token')
+        self._api_token = attrs.get('api_token')
+        self.client_id = attrs.get('client_id')
+        self._host = 'wss://irc-ws.chat.twitch.tv:443'
+        self._websocket = None
+        self._last_exec = None
+
+        self._channel_cache = {}
+        self._initial_channels = attrs.get('initial_channels')
+
+        self.nick = attrs.get('nick').lower()
+        self.extra_listeners = {}
+
+        self.modes = attrs.pop('modes', ("commands", "tags", "membership"))
+        self._mod_token = 0
+        self._channel_token = 0
+        self._rate_status = None
+
+        self._pending_joins = {}
+        self._pending_parts = {}
+        self._authentication_error = False
+
+        self.is_ready = asyncio.Event()
+
+        self.regex = {
+            "data": re.compile(
+                r"^(?:@(?P<tags>\S+)\s)?:(?P<data>\S+)(?:\s)"
+                r"(?P<action>[A-Z()-]+)(?:\s#)(?P<channel>\S+)"
+                r"(?:\s(?::)?(?P<content>.+))?"),
+            "ping": re.compile("PING (?P<content>.+)"),
+            "author": re.compile(
+                "(?P<author>[a-zA-Z0-9_]+)!(?P=author)"
+                "@(?P=author).tmi.twitch.tv"),
+            "mode": re.compile("(?P<mode>[\+\-])o (?P<user>.+)"),
+            "host": re.compile(
+                "(?P<channel>[a-zA-Z0-9_]+) "
+                "(?P<count>[0-9\-]+)"),
+            'code': re.compile(r":tmi\.twitch\.tv\s(?P<code>[0-9]{3}).*?"),
+            'badges': re.compile(r"@badges=(?P<moderator>[^;]*);"
+                                 r"color=(?P<color>[^;]*);"
+                                 r"display-name=(?P<name>[^;]*);"
+                                 r"emote-sets=(?P<emotes>[^;]*);"
+                                 r"mod=(?P<mod>[^;]*);"
+                                 r"subscriber=(?P<subscriber>[^;]*);"
+                                 r"user-type=(?P<type>[^\s]+)\s:tmi.twitch.tv\s(?P<action>[A-Z]*)\s"
+                                 r"#(?P<channel>[a-z0-9A-Z]+)"),
+            "batches": re.compile(r":(?P<author>[a-zA-Z0-9_]+)!(?P=author)@(?P=author).tmi.twitch.tv"
+                                  r"\s(?P<action>[A-Z()-]+)(?:\s#)(?P<channel>\S+)"),
+            "nameslist": re.compile(r"(?P<author>[a-zA-Z0-9_]+).tmi.twitch.tv\s(?P<code>\S+)\s(?P=author)"
+                                 r"\s=\s#(?P<channel>\S+)\s:(?P<names>.+)")}
+
+        self._groups = ('action', 'data', 'content', 'channel', 'author')
+        self._http = attrs.get('http')
+
+        self._pubsub_pool = PubSubPool(loop=loop, base=self)
+
+    async def _update_limit(self):
+
+        while True:
+            if self._mod_token == len(self._channel_cache):
+                self._rate_status = 1
+            else:
+                self._rate_status = 0
+
+            await asyncio.sleep(60)
+
+    async def _token_update(self, status: str):
+        if '+o' in status:
+            self._mod_token += 1
+        else:
+            if self._mod_token <= 0:
+                return
+            self._mod_token -= 1
+
+        if self._mod_token == len(self._channel_cache):
+            self._rate_status = 1
+        else:
+            self._rate_status = 0
+
+    @property
+    def is_connected(self) -> bool:
+        return self._websocket is not None and self._websocket.open
+
+    async def _connect(self):
+        try:
+            self._websocket = await websockets.connect(self._host, timeout=30)
+        except Exception as e:
+            self._last_exec = e
+            log.error('Websocket connection failed | %s', e)
+            return
+
+        if self.is_connected:
+            # Make sure we are 100% connected
+            log.debug('Sending authentication sequence payload to Twitch.')
+            self.loop.create_task(self.auth_seq())
+
+    async def wait_until_ready(self):
+        await self.is_ready.wait()
+
+    async def send_cap(self, cap: str):
+        """|coro|
+
+        Send a CAP REQ to Twitch.
+
+        Valid caps are: commands, tags, membership
+
+        Parameters
+        ------------
+        cap: str
+            The cap request you wish to send to Twitch. Must be either commands, tags or membership.
+        """
+        log.debug('Sending CAP REQ: %s', cap)
+        await self._websocket.send(f'CAP REQ :twitch.tv/{cap}')
+
+    async def auth_seq(self, channels: Union[list, tuple]=None):
+        """|coro|
+
+        Automated Authentication process.
+
+        Attempts to authenticate on the Twitch servers with the provided
+        nickname and IRC Token (pass).
+
+        On successful authentication, an attempt to join the provided channels is made.
+
+        Parameters
+        ------------
+        channels: Union[list, tuple]
+            A list or tuple of channels to attempt joining.
+        """
+        if not self.is_connected:
+            return
+
+        await self._websocket.send(f'PASS {self._token}\r\n')
+        await self._websocket.send(f'NICK {self.nick}\r\n')
+
+        for cap in self.modes:
+            await self._websocket.send(f'CAP REQ :twitch.tv/{cap}')
+
+        if not channels and not self._initial_channels:
+            return
+
+        channels = channels or self._initial_channels
+        await self.join_channels(*channels)
+
+    async def send_nick(self):
+        """|coro|
+
+        Sends a NICK request to the Twitch IRC Endpoint.
+
+        This should only be used if :func:`auth_seq` was not used.
+        """
+        await self._websocket.send(f"NICK {self.nick}\r\n")
+
+    async def send_privmsg(self, channel: str, content: str):
+        """|coro|
+
+        Sends a PRIVMSG to the Twitch IRC Endpoint.
+
+        This should only be used directly in rare circumstances where a :class:`twitchio.abcs.Messageable` is not available.
+
+        .. warning::
+
+            This method is not directly handled by built-in rate-limits. You risk getting rate limited by twitch,
+            which has a 30 minute cooldown.
+        """
+
+        content = content.replace("\n", " ")
+        channel = re.sub('[#\s]', '', channel).lower()
+        await self._websocket.send(f"PRIVMSG #{channel} :{content}\r\n")
+
+        # Create a dummy message, used as a fake echo-message...
+        data = f':{self.nick}!{self.nick}@{self.nick}.tmi.twitch.tv PRIVMSG(ECHO-MESSAGE) #{channel} :{content}\r\n'
+        self.loop.create_task(self.process_data(data))
+
+    async def join_channels(self, *channels: str):
+        """|coro|
+
+        Attempt to join the provided channels.
+
+        Parameters
+        ------------
+        *channels : str
+            An argument list of channels to attempt joining.
+        """
+
+        await asyncio.gather(*[self._join_channel(x) for x in channels])
+
+    async def _join_channel(self, entry):
+        channel = re.sub('[#\s]', '', entry).lower()
+        await self._websocket.send(f'JOIN #{channel}\r\n')
+
+        self._pending_joins[channel] = fut = self.loop.create_future()
+
+        try:
+            await asyncio.wait_for(fut, timeout=10)
+        except asyncio.TimeoutError:
+            self._pending_joins.pop(channel)
+
+            raise asyncio.TimeoutError(
+                f'Request to join the "{channel}" channel has timed out. Make sure the channel exists.')
+
+    async def part_channels(self, *channels: str):
+        """|coro|
+
+        Attempt to part the provided channels.
+
+        Parameters
+        ------------
+        *channels : str
+            An argument list of channels to attempt parting.
+        """
+
+        await asyncio.gather(*[self._part_channel(x) for x in channels])
+
+    async def _part_channel(self, entry):
+        channel = re.sub('[#\s]', '', entry).lower()
+
+        if channel not in self._channel_cache:
+            raise ClientError(f'Request to leave the channel "{channel}" failed.')
+
+        await self._websocket.send(f'PART #{channel}\r\n')
+
+        self._pending_parts[channel] = fut = self.loop.create_future()
+
+        try:
+            await asyncio.wait_for(fut, timeout=10)
+        except asyncio.TimeoutError:
+            raise asyncio.TimeoutError(
+                f'Request to leave the channel "{channel}" has timed out.')
+
+    async def _listen(self):
+        backoff = ExponentialBackoff()
+
+        if not self.is_connected and self._last_exec:
+            raise WSConnectionFailure(f'Websocket connection failure:\n\n{self._last_exec}')
+
+        while True:
+            if self._authentication_error:
+                log.error('AUTHENTICATION ERROR:: Incorrect IRC Token passed.')
+                raise AuthenticationError
+
+            try:
+                data = await self._websocket.recv()
+            except websockets.ConnectionClosed:
+                retry = backoff.delay()
+                log.info('Websocket closed: Retrying connection in %s seconds...', retry)
+
+                await asyncio.sleep(retry)
+                await self._connect()
+                continue
+
+            await self._dispatch('raw_data', data)
+
+            _task = self.loop.create_task(self.process_data(data))
+            _task.add_done_callback(functools.partial(self._task_callback, data))
+
+    def _task_callback(self, data, task):
+        exc = task.exception()
+
+        if isinstance(exc, AuthenticationError):
+            self._authentication_error = True
+        elif exc:
+            self.loop.create_task(self.event_error(exc, data))
+
+    async def process_ping(self, resp: str):
+        await self._websocket.send(f"PONG {resp}\r\n")
+
+    async def process_data(self, data):
+        data = data.strip()
+
+        try:
+            code = int(self.regex['code'].match(data).group('code'))
+        except AttributeError:
+            code = None
+
+        if code == 376 or code == 1:
+            log.info('Successfully logged onto Twitch WS | %s', self.nick)
+
+            futures = [fut for chan, fut in self._pending_joins.items() if chan.lower() in
+                       [re.sub('[#\s]', '', c).lower() for c in self._initial_channels]]
+
+            for fut in futures:
+                try:
+                    fut.exception()
+                except asyncio.InvalidStateError:
+                    pass
+
+                if fut.done():
+                    futures.remove(fut)
+
+            if futures:
+                await asyncio.wait(futures)
+
+            await self._dispatch('ready')
+            self.is_ready.set()
+
+        elif data == ':tmi.twitch.tv NOTICE * :Login authentication failed' or\
+                data == ':tmi.twitch.tv NOTICE * :Improperly formatted auth':
+            log.warning('Authentication failed | %s', self._token)
+            raise AuthenticationError('Websocket Authentication Failure... Check your token and nick.')
+
+        _groupsdict = {}
+
+        if data.startswith("PING"):
+            match = self.regex["ping"]
+        else:
+            match = self.regex["data"]
+
+        result = match.match(data)
+
+        badges = self.regex['badges'].match(data)
+
+        if badges:
+            badges = {'name': badges.group('name'), 'mod': badges.group('mod'), 'action': badges.group('action'),
+                      'channel': badges.group('channel')}
+
+        try:
+            tags = result.group("tags")
+
+            tagdict = {}
+            for tag in str(tags).split(";"):
+                t = tag.split("=")
+                if t[1].isdecimal():
+                    t[1] = int(t[1])
+                tagdict[t[0]] = t[1]
+            tags = tagdict
+        except (AttributeError, IndexError, KeyError):
+            tags = None
+
+        for group in self._groups:
+            try:
+                res = result.group(group)
+                _groupsdict[group] = res
+            except (AttributeError, KeyError, IndexError):
+                pass
+
+        await self.process_actions(data, _groupsdict, badges, tags)
+
+    async def process_actions(self, raw: str, groups: dict, badges: dict, tags: dict=None):
+        # todo add remaining actions, docs
+
+        # Make sure the batched JOIN and PART events get sent...
+        for match in self.regex['batches'].finditer(raw):
+            if match.groups()[1] == 'JOIN':
+                self.loop.create_task(self.join_action(match.groups()[2], match.groups()[0], tags))
+            elif match.groups()[1] == 'PART':
+                self.loop.create_task(self.part_action(match.groups()[2], match.groups()[0], tags))
+
+        # Fill the channel cache with initial viewers...
+        names = self.regex['nameslist'].finditer(raw)
+        for match in names:
+            if match.group('code') == '353':
+                for name in match.group('names').split(' '):
+                    self.loop.create_task(self.join_action(match.groups()[2], name, tags))
+
+        action = groups.pop('action', None)
+        data = groups.pop('data', None)
+        content = groups.pop('content', None)
+        channel = groups.pop('channel', None)
+
+        if not action and badges:
+            action = badges['action']
+        elif not action:
+            action = 'PING'
+
+        try:
+            author = self.regex["author"].match(data).group("author")
+        except Exception:
+            author = None
+
+        if channel:
+            try:
+                channel = self._channel_cache[channel]['channel']
+            except KeyError:
+                channel = Channel(name=channel, ws=self, http=self._http)
+
+        try:
+            user = User(author=author, channel=channel or None, tags=tags, ws=self._websocket)
+        except (TypeError, KeyError):
+            user = None
+
+        try:
+            message = Message(author=user, content=content, channel=channel, raw_data=raw, tags=tags)
+        except (TypeError, KeyError):
+            message = None
+
+        if action == 'RECONNECT':
+            # TODO Disconnection/Reconnection Logic.
+            return
+
+        elif action == 'JOIN':
+            pass
+
+        elif action == 'PART':
+            pass
+
+        elif action == 'PING':
+            log.debug('ACTION:: PING')
+            await self.process_ping(content)
+
+        elif action == 'PRIVMSG':
+            await self._dispatch('message', message)
+        elif action == 'PRIVMSG(ECHO-MESSAGE)':
+            message.echo = True
+            message._channel = copy.copy(message.channel)
+            message.channel._echo = True
+
+            await self._dispatch('raw_data', raw)
+            await self._dispatch('message', message)
+
+        elif action == 'USERNOTICE':
+            await self._dispatch('raw_usernotice', channel, tags)
+
+            if tags['msg-id'] in ('sub', 'resub'):
+                user = User(author=tags['login'], channel=channel, tags=tags, ws=self._websocket)
+                notice = NoticeSubscription(channel=channel, user=user, tags=tags)
+
+                await self._dispatch('usernotice_subscription', notice)
+
+        elif action == 'USERSTATE':
+            log.debug('ACTION:: USERSTATE')
+
+            if not user or not user.name:
+                if badges:
+                    user = User(author=badges['name'],
+                                channel=Channel(name=badges['channel'], ws=self, http=self._http) or None,
+                                tags=tags,
+                                ws=self._websocket,
+                                mod=badges['mod'])
+                else:
+                    return
+
+            if user._name.lower() == self.nick.lower():
+                try:
+                    self._channel_cache[channel.name]['bot'] = user
+                except KeyError:
+                    self._channel_cache[channel.name] = {'channel': channel, 'bot': user}
+
+            await self._dispatch('userstate', user)
+
+        elif action == 'MODE':
+            log.debug('ACTION:: MODE')
+
+            mdata = re.match(r':jtv MODE #(?P<channel>.+?[a-z0-9])\s(?P<status>[\+\-]o)\s(?P<user>.*[a-z0-9])', raw)
+            mstatus = mdata.group('status')
+
+            user = User(author=mdata.group('user'), channel=channel, tags=tags, ws=self._websocket)
+
+            if user._name.lower() == self.nick.lower():
+                await self._token_update(mstatus)
+                try:
+                    self._channel_cache[channel.name]['bot'] = user
+                except KeyError:
+                    self._channel_cache[channel.name] = {'channel': channel, 'bot': user}
+
+            await self._dispatch('mode', channel, user, mstatus)
+
+        elif action == 'CLEARCHAT': #新增 被ban事件
+            log.debug('ACTION:: CLEARCHAT')
+
+            user = User(author=content, channel=channel, tags=tags, ws=self._websocket)
+            notice = ClearChat(channel=channel, user=user, tags=tags)
+
+            await self._dispatch('ban', notice)
+
+    async def join_action(self, channel: str, author: str, tags):
+        log.debug('ACTION:: JOIN: %s', channel)
+
+        if author == self.nick:
+            chan_ = Channel(name=channel, ws=self, http=self._http)
+            user = User(author=author, channel=chan_, tags=tags, ws=self._websocket)
+
+            self._channel_cache[channel] = {'channel': chan_, 'bot': user}
+
+            if channel in self._pending_joins:
+                self._pending_joins[channel].set_result(None)
+                self._pending_joins.pop(channel)
+
+            self._channel_token += 1
+
+        try:
+            cache = self._channel_cache[channel]['channel']._users
+        except KeyError as e:
+            raise ClientError("The \"nick\" value passed to the constructor does not match the user we are logged in as") from e
+
+        try:
+            user = cache[author.lower()]
+        except KeyError:
+            channel = self._channel_cache[channel]['channel']
+            user = User(author=author, channel=channel, tags=tags, ws=self._websocket)
+
+            cache[author.lower()] = user
+
+        await self._dispatch('join', user)
+
+    async def part_action(self, channel: str, author: str, tags):
+        log.debug('ACTION:: PART: %s', channel)
+
+        if author == self.nick:
+            self._channel_cache.pop(channel)
+            self._channel_token -= 1
+
+            if self._pending_parts:
+                self._pending_parts[channel].set_result(None)
+                self._pending_parts.pop(channel)
+        try:
+            cache = self._channel_cache[channel]['channel']._users
+        except KeyError:
+            channel = Channel(name=channel, ws=self, http=self._http)
+            user = User(author=author, channel=channel or None, tags=tags, ws=self._websocket)
+        else:
+            try:
+                user = cache.pop(author.lower())
+            except KeyError:
+                channel = Channel(name=channel, ws=self, http=self._http)
+                user = User(author=author, channel=channel or None, tags=tags, ws=self._websocket)
+
+        await self._dispatch('part', user)
+
+    async def _dispatch(self, event: str, *args, **kwargs):
+        log.debug('Dispatching event: %s', event)
+
+        func = getattr(self._bot, f'event_{event}')
+        self.loop.create_task(func(*args, **kwargs))
+
+        listeners = getattr(self._bot, 'extra_listeners', None)
+        if not listeners:
+            return
+
+        extras = listeners.get(f'event_{event}', [])
+        ret = await asyncio.gather(*[e(*args, **kwargs) for e in extras])
+
+        for e in ret:
+            if isinstance(e, Exception):
+                self.loop.create_task(self.event_error(e))
+
+    async def event_error(self, error: Exception, data: str=None):
+        traceback.print_exception(type(error), error, error.__traceback__, file=sys.stderr)
+
+    def teardown(self):
+        if self._bot._webhook_server:
+            self._bot._webhook_server.stop()
+
+        self._websocket.close()
+
+
+class PubSub:
+
+    __slots__ = ('loop', '_pool', '_node', '_subscriptions', '_topics', '_websocket', '_timeout', '_last_result',
+                 '_listener')
+
+    def __init__(self, loop: asyncio.BaseEventLoop, pool: PubSubPool, node: int):
+        self.loop = loop
+        self._pool = pool
+        self._node = node
+        self._topics = []
+        self._websocket = None
+        self._timeout = asyncio.Event()
+
+        self._last_result = None
+
+        loop.create_task(self.handle_ping())
+        self._listener = None
+
+    @property
+    def node(self) -> int:
+        return self._node
+
+    async def reconnection(self):
+        backoff = ExponentialBackoff()
+        self._listener.cancel()
+
+        while True:
+            retry = backoff.delay()
+            log.info('PubSub Websocket closed: Retrying connection in %s seconds...', retry)
+
+            await self.connect()
+
+            if self._websocket is not None and self._websocket.open:
+                for topic in self._topics:
+                    await self.resub(topic[1], topic[0])
+                return
+
+            await asyncio.sleep(retry)
+
+    async def connect(self):
+        try:
+            self._websocket = await websockets.connect('wss://pubsub-edge.twitch.tv')
+        except Exception as e:
+            self._last_result = e
+            log.error('PubSub websocket connection failed | %s', e)
+
+            raise WSConnectionFailure('PubSub websocket connection failed. Check logs for details.')
+
+        log.info('PubSub %s connection successful', self.node)
+        self._listener = self.loop.create_task(self.listen())
+
+    @staticmethod
+    def generate_jitter():
+        # Generates a random number between around 1 and 10
+        jitter = 0
+
+        while jitter == 11 or jitter == 0:
+            bites = secrets.token_bytes(2)
+            number = itertools.accumulate(bites)
+            jitter = int(sum(number) / 2 ** 6)
+
+        return jitter
+
+    async def handle_ping(self):
+        while True:
+            jitter = self.generate_jitter()
+            await asyncio.sleep(240 + jitter)
+            self._timeout.clear()
+
+            if not self._websocket:
+                continue
+            if self._websocket.open:
+                log.debug('PubSub %s Sending PING payload.', self.node)
+                await self._websocket.send(json.dumps({"type": "PING"}))
+            else:
+                continue
+
+            try:
+                async with async_timeout.timeout(10):
+                    await self._timeout.wait()
+            except asyncio.TimeoutError:
+                self.loop.create_task(self.reconnection())
+
+    async def listen(self):
+        while True:
+            try:
+                data = json.loads(await self._websocket.recv())
+                self.loop.create_task(self._pool.base._dispatch('raw_pubsub', data))
+            except websockets.ConnectionClosed:
+                return self.loop.create_task(self.reconnection())
+
+            if data['type'] == 'PONG':
+                log.debug('PubSub %s received PONG payload.', self.node)
+                self._timeout.set()
+            elif data['type'] == 'RECONNECT':
+                log.debug('PubSub %s received RECONNECT payload... Attempting reconnection', self.node)
+                self.loop.create_task(self.reconnection())
+
+            # self.loop.create_task(self._pool.base._dispatch('pubsub', data))
+
+    async def subscribe(self, token: str, nonce: str, *topics: str):
+        for t in topics:
+            self._topics.append((t, token))
+
+        payload = {"type": "LISTEN",
+                   "nonce": nonce,
+                   "data": {"topics": [*topics],
+                            "auth_token": token}}
+
+        await self._websocket.send(json.dumps(payload))
+
+    async def resub(self, token: str, topic: str):
+        payload = {"type": "LISTEN",
+                   "data": {"topics": [topic],
+                            "auth_token": token}}
+
+        await self._websocket.send(json.dumps(payload))
+